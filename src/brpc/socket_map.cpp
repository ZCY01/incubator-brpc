// Copyright (c) 2014 Baidu, Inc.
// 
// Licensed under the Apache License, Version 2.0 (the "License");
// you may not use this file except in compliance with the License.
// You may obtain a copy of the License at
// 
//     http://www.apache.org/licenses/LICENSE-2.0
// 
// Unless required by applicable law or agreed to in writing, software
// distributed under the License is distributed on an "AS IS" BASIS,
// WITHOUT WARRANTIES OR CONDITIONS OF ANY KIND, either express or implied.
// See the License for the specific language governing permissions and
// limitations under the License.

// Authors: Ge,Jun (gejun@baidu.com)
//          Rujie Jiang (jiangrujie@baidu.com)

#include <gflags/gflags.h>
#include <map>
#include "bthread/bthread.h"
#include "butil/time.h"
#include "butil/scoped_lock.h"
#include "butil/logging.h"
#include "brpc/log.h"
#include "brpc/protocol.h"
#include "brpc/input_messenger.h"
#include "brpc/reloadable_flags.h"
#include "brpc/socket_map.h"

namespace brpc {

DEFINE_int32(health_check_interval, 3, 
             "seconds between consecutive health-checkings");
// NOTE: Must be limited to positive to guarantee correctness of SocketMapRemove.
BRPC_VALIDATE_GFLAG(health_check_interval, PositiveInteger);

DEFINE_int32(idle_timeout_second, 10, 
             "Pooled connections without data transmission for so many "
             "seconds will be closed. No effect for non-positive values");
BRPC_VALIDATE_GFLAG(idle_timeout_second, PassValidate);

DEFINE_int32(defer_close_second, 0,
             "Defer close of connections for so many seconds even if the"
             " connection is not used by anyone. Close immediately for "
             "non-positive values.");
BRPC_VALIDATE_GFLAG(defer_close_second, PassValidate);

DEFINE_bool(show_socketmap_in_vars, false,
            "[DEBUG] Describe SocketMaps in /vars");
BRPC_VALIDATE_GFLAG(show_socketmap_in_vars, PassValidate);

static pthread_once_t g_socket_map_init = PTHREAD_ONCE_INIT;
static butil::static_atomic<SocketMap*> g_socket_map = BUTIL_STATIC_ATOMIC_INIT(NULL);

class GlobalSocketCreator : public SocketCreator {
public:
    int CreateSocket(const SocketOptions& opt, SocketId* id) {
        SocketOptions sock_opt = opt;
        sock_opt.health_check_interval_s = FLAGS_health_check_interval;
        return get_client_side_messenger()->Create(sock_opt, id);
    }
};

static void CreateClientSideSocketMap() {
    SocketMap* socket_map = new SocketMap;
    SocketMapOptions options;
    options.socket_creator = new GlobalSocketCreator;
    options.idle_timeout_second_dynamic = &FLAGS_idle_timeout_second;
    options.defer_close_second_dynamic = &FLAGS_defer_close_second;
    if (socket_map->Init(options) != 0) {
        LOG(FATAL) << "Fail to init SocketMap";
        exit(1);
    }
    g_socket_map.store(socket_map, butil::memory_order_release);
}

SocketMap* get_client_side_socket_map() {
    // The consume fence makes sure that we see a NULL or a fully initialized
    // SocketMap.
    return g_socket_map.load(butil::memory_order_consume);
}
SocketMap* get_or_new_client_side_socket_map() {
    get_or_new_client_side_messenger();
    pthread_once(&g_socket_map_init, CreateClientSideSocketMap);
    return g_socket_map.load(butil::memory_order_consume);
}

<<<<<<< HEAD
void ComputeSocketMapKeyChecksum(const SocketMapKey& key,
                                 unsigned char* checksum) {
    butil::MurmurHash3_x64_128_Context mm_ctx;
    butil::MurmurHash3_x64_128_Init(&mm_ctx, 0);

    const int BUFSIZE = 1024;        // Should be enough
    char buf[BUFSIZE];
    int cur_len = 0;

#define SAFE_MEMCOPY(dst, cur_len, src, size)                   \
    do {                                                        \
        int copy_len = std::min((int)size, BUFSIZE - cur_len);  \
        if (copy_len > 0) {                                     \
            memcpy(dst + cur_len, src, copy_len);               \
            cur_len += copy_len;                                \
        }                                                       \
    } while (0);

    std::size_t ephash = butil::DefaultHasher<butil::EndPoint>()(key.peer);
    SAFE_MEMCOPY(buf, cur_len, &ephash, sizeof(ephash));
    SAFE_MEMCOPY(buf, cur_len, &key.auth, sizeof(key.auth));
    SAFE_MEMCOPY(buf, cur_len, &key.use_rdma, sizeof(key.use_rdma));

    const ChannelSSLOptions& ssl = key.ssl_options;
    SAFE_MEMCOPY(buf, cur_len, &ssl.enable, sizeof(ssl.enable));
    if (ssl.enable) {
        SAFE_MEMCOPY(buf, cur_len, ssl.ciphers.data(), ssl.ciphers.size());
        SAFE_MEMCOPY(buf, cur_len, ssl.protocols.data(), ssl.protocols.size());
        SAFE_MEMCOPY(buf, cur_len, ssl.sni_name.data(), ssl.sni_name.size());

        const VerifyOptions& verify = ssl.verify;
        SAFE_MEMCOPY(buf, cur_len, &verify.verify_depth,
                     sizeof(verify.verify_depth));
        if (verify.verify_depth > 0) {
            SAFE_MEMCOPY(buf, cur_len, verify.ca_file_path.data(),
                         verify.ca_file_path.size());
        }
    } else {
        // All disabled ChannelSSLOptions are the same
    }
#undef SAFE_MEMCOPY

    butil::MurmurHash3_x64_128_Update(&mm_ctx, buf, cur_len);
    const CertInfo& cert = ssl.client_cert;
    if (ssl.enable && !cert.certificate.empty()) {
        // Certificate may be too long (PEM string) to fit into `buf'
        butil::MurmurHash3_x64_128_Update(
            &mm_ctx, cert.certificate.data(), cert.certificate.size());
        butil::MurmurHash3_x64_128_Update(
            &mm_ctx, cert.private_key.data(), cert.private_key.size());
        // sni_filters has no effect in ChannelSSLOptions
    }
    butil::MurmurHash3_x64_128_Final(checksum, &mm_ctx);
}

int SocketMapInsert(const SocketMapKey& key, SocketId* id) {
    return get_or_new_client_side_socket_map()->Insert(key, id);
=======
int SocketMapInsert(const SocketMapKey& key, SocketId* id,
                    const std::shared_ptr<SocketSSLContext>& ssl_ctx) {
    return get_or_new_client_side_socket_map()->Insert(key, id, ssl_ctx);
>>>>>>> 3becc728
}    

int SocketMapFind(const SocketMapKey& key, SocketId* id) {
    SocketMap* m = get_client_side_socket_map();
    if (m) {
        return m->Find(key, id);
    }
    return -1;
}

void SocketMapRemove(const SocketMapKey& key) {
    SocketMap* m = get_client_side_socket_map();
    if (m) {
        // TODO: We don't have expected_id to pass right now since the callsite
        // at NamingServiceThread is hard to be fixed right now. As long as
        // FLAGS_health_check_interval is limited to positive, SocketMapInsert
        // never replaces the sockets, skipping comparison is still right.
        m->Remove(key, INVALID_SOCKET_ID);
    }
}

void SocketMapList(std::vector<SocketId>* ids) {
    SocketMap* m = get_client_side_socket_map();
    if (m) {
        m->List(ids);
    } else {
        ids->clear();
    }
}

// ========== SocketMap impl. ============

SocketMapOptions::SocketMapOptions()
    : socket_creator(NULL)
    , suggested_map_size(1024)
    , idle_timeout_second_dynamic(NULL)
    , idle_timeout_second(0)
    , defer_close_second_dynamic(NULL)
    , defer_close_second(0) {
}

SocketMap::SocketMap()
    : _exposed_in_bvar(false)
    , _this_map_bvar(NULL)
    , _has_close_idle_thread(false) {
}

SocketMap::~SocketMap() {
    RPC_VLOG << "Destroying SocketMap=" << this;
    if (_has_close_idle_thread) {
        bthread_stop(_close_idle_thread);
        bthread_join(_close_idle_thread, NULL);
    }
    if (!_map.empty()) {
        std::ostringstream err;
        int nleft = 0;
        for (Map::iterator it = _map.begin(); it != _map.end(); ++it) {
            SingleConnection* sc = &it->second;
            if ((!sc->socket->Failed() ||
                 sc->socket->health_check_interval() > 0/*HC enabled*/) &&
                sc->ref_count != 0) {
                ++nleft;
                if (nleft == 0) {
                    err << "Left in SocketMap(" << this << "):";
                }
                err << ' ' << *sc->socket;
            }
        }
        if (nleft) {
            LOG(ERROR) << err.str();
        }
    }

    delete _this_map_bvar;
    _this_map_bvar = NULL;

    delete _options.socket_creator;
    _options.socket_creator = NULL;
}

int SocketMap::Init(const SocketMapOptions& options) {
    if (_options.socket_creator != NULL) {
        LOG(ERROR) << "Already initialized";
        return -1;
    }
    _options = options;
    if (_options.socket_creator == NULL) {
        LOG(ERROR) << "SocketOptions.socket_creator must be set";
        return -1;
    }
    if (_map.init(_options.suggested_map_size, 70) != 0) {
        LOG(ERROR) << "Fail to init _map";
        return -1;
    }
    if (_options.idle_timeout_second_dynamic != NULL ||
        _options.idle_timeout_second > 0) {
        if (bthread_start_background(&_close_idle_thread, NULL,
                                     RunWatchConnections, this) != 0) {
            LOG(FATAL) << "Fail to start bthread";
            return -1;
        }
        _has_close_idle_thread = true;
    }
    return 0;
}

void SocketMap::Print(std::ostream& os) {
    // TODO: Elaborate.
    size_t count = 0;
    {
        std::unique_lock<butil::Mutex> mu(_mutex);
        count = _map.size();
    }
    os << "count=" << count;
}

void SocketMap::PrintSocketMap(std::ostream& os, void* arg) {
    static_cast<SocketMap*>(arg)->Print(os);
}

int SocketMap::Insert(const SocketMapKey& key, SocketId* id,
                      const std::shared_ptr<SocketSSLContext>& ssl_ctx) {
    std::unique_lock<butil::Mutex> mu(_mutex);
    SingleConnection* sc = _map.seek(key);
    if (sc) {
        if (!sc->socket->Failed() ||
            sc->socket->health_check_interval() > 0/*HC enabled*/) {
            ++sc->ref_count;
            *id = sc->socket->id();
            return 0;
        }
        // A socket w/o HC is failed (permanently), replace it.
        SocketUniquePtr ptr(sc->socket);  // Remove the ref added at insertion.
        _map.erase(key); // in principle, we can override the entry in map w/o
        // removing and inserting it again. But this would make error branches
        // below have to remove the entry before returning, which is
        // error-prone. We prefer code maintainability here.
        sc = NULL;
    }
    SocketId tmp_id;
    SocketOptions opt;
<<<<<<< HEAD
    opt.remote_side = key.peer;
    opt.use_rdma = key.use_rdma;
    // Can't save SSL_CTX in SocketMap since SingleConnection's desctruction
    // may happen before Socket's destruction (remove Channel before RPC complete)
    opt.owns_ssl_ctx = true;
    opt.ssl_ctx = ssl_ctx.get();
    opt.sni_name = key.ssl_options.sni_name;
=======
    opt.remote_side = key.peer.addr;
    opt.initial_ssl_ctx = ssl_ctx;
>>>>>>> 3becc728
    if (_options.socket_creator->CreateSocket(opt, &tmp_id) != 0) {
        PLOG(FATAL) << "Fail to create socket to " << key.peer;
        return -1;
    }
    // Add a reference to make sure that sc->socket is always accessible. Not
    // use SocketUniquePtr which cannot put into containers before c++11.
    // The ref will be removed at entry's removal.
    SocketUniquePtr ptr;
    if (Socket::Address(tmp_id, &ptr) != 0) {
        LOG(FATAL) << "Fail to address SocketId=" << tmp_id;
        return -1;
    }
    SingleConnection new_sc = { 1, ptr.release(), 0 };
    _map[key] = new_sc;
    *id = tmp_id;
    bool need_to_create_bvar = false;
    if (FLAGS_show_socketmap_in_vars && !_exposed_in_bvar) {
        _exposed_in_bvar = true;
        need_to_create_bvar = true;
    }
    mu.unlock();
    if (need_to_create_bvar) {
        char namebuf[32];
        int len = snprintf(namebuf, sizeof(namebuf), "rpc_socketmap_%p", this);
        _this_map_bvar = new bvar::PassiveStatus<std::string>(
            butil::StringPiece(namebuf, len), PrintSocketMap, this);
    }
    return 0;
}

void SocketMap::Remove(const SocketMapKey& key, SocketId expected_id) {
    return RemoveInternal(key, expected_id, false);
}

void SocketMap::RemoveInternal(const SocketMapKey& key,
                               SocketId expected_id,
                               bool remove_orphan) {
    std::unique_lock<butil::Mutex> mu(_mutex);
    SingleConnection* sc = _map.seek(key);
    if (!sc) {
        return;
    }
    if (!remove_orphan &&
        (expected_id == INVALID_SOCKET_ID || expected_id == sc->socket->id())) {
        --sc->ref_count;
    }
    if (sc->ref_count == 0) {
        // NOTE: save the gflag which may be reloaded at any time
        const int defer_close_second = _options.defer_close_second_dynamic ?
            *_options.defer_close_second_dynamic
            : _options.defer_close_second;
        if (!remove_orphan && defer_close_second > 0) {
            // Start count down on this Socket 
            sc->no_ref_us = butil::cpuwide_time_us();
        } else {
            Socket* const s = sc->socket;
            _map.erase(key);
            bool need_to_create_bvar = false;
            if (FLAGS_show_socketmap_in_vars && !_exposed_in_bvar) {
                _exposed_in_bvar = true;
                need_to_create_bvar = true;
            }
            mu.unlock();
            if (need_to_create_bvar) {
                char namebuf[32];
                int len = snprintf(namebuf, sizeof(namebuf), "rpc_socketmap_%p", this);
                _this_map_bvar = new bvar::PassiveStatus<std::string>(
                    butil::StringPiece(namebuf, len), PrintSocketMap, this);
            }
            s->ReleaseAdditionalReference(); // release extra ref
            SocketUniquePtr ptr(s);  // Dereference
        }
    }
}

int SocketMap::Find(const SocketMapKey& key, SocketId* id) {
    BAIDU_SCOPED_LOCK(_mutex);
    SingleConnection* sc = _map.seek(key);
    if (sc) {
        *id = sc->socket->id();
        return 0;
    }
    return -1;
}

void SocketMap::List(std::vector<SocketId>* ids) {
    ids->clear();
    BAIDU_SCOPED_LOCK(_mutex);
    for (Map::iterator it = _map.begin(); it != _map.end(); ++it) {
        ids->push_back(it->second.socket->id());
    }
}

void SocketMap::List(std::vector<butil::EndPoint>* pts) {
    pts->clear();
    BAIDU_SCOPED_LOCK(_mutex);
    for (Map::iterator it = _map.begin(); it != _map.end(); ++it) {
        pts->push_back(it->second.socket->remote_side());
    }
}

void SocketMap::ListOrphans(int64_t defer_us, std::vector<SocketMapKey>* out) {
    out->clear();
    const int64_t now = butil::cpuwide_time_us();
    BAIDU_SCOPED_LOCK(_mutex);
    for (Map::iterator it = _map.begin(); it != _map.end(); ++it) {
        SingleConnection& sc = it->second;
        if (sc.ref_count == 0 && now - sc.no_ref_us >= defer_us) {
            out->push_back(it->first);
        }
    }
}

void* SocketMap::RunWatchConnections(void* arg) {
    static_cast<SocketMap*>(arg)->WatchConnections();
    return NULL;
}

void SocketMap::WatchConnections() {
    std::vector<SocketId> main_sockets;
    std::vector<SocketId> pooled_sockets;
    std::vector<SocketMapKey> orphan_sockets;
    const uint64_t CHECK_INTERVAL_US = 1000000UL;
    while (bthread_usleep(CHECK_INTERVAL_US) == 0) {
        // NOTE: save the gflag which may be reloaded at any time.
        const int idle_seconds = _options.idle_timeout_second_dynamic ?
            *_options.idle_timeout_second_dynamic
            : _options.idle_timeout_second;
        if (idle_seconds > 0) {
            // Check idle pooled connections
            List(&main_sockets);
            for (size_t i = 0; i < main_sockets.size(); ++i) {
                SocketUniquePtr s;
                if (Socket::Address(main_sockets[i], &s) == 0) {
                    s->ListPooledSockets(&pooled_sockets);
                    for (size_t i = 0; i < pooled_sockets.size(); ++i) {
                        SocketUniquePtr s2;
                        if (Socket::Address(pooled_sockets[i], &s2) == 0) {
                            s2->ReleaseReferenceIfIdle(idle_seconds);
                        }
                    }
                }
            }
        }

        // Check connections without Channel. This works when `defer_seconds'
        // <= 0, in which case orphan connections will be closed immediately
        // NOTE: save the gflag which may be reloaded at any time
        const int defer_seconds = _options.defer_close_second_dynamic ?
            *_options.defer_close_second_dynamic :
            _options.defer_close_second;
        ListOrphans(defer_seconds * 1000000L, &orphan_sockets);
        for (size_t i = 0; i < orphan_sockets.size(); ++i) {
            RemoveInternal(orphan_sockets[i], INVALID_SOCKET_ID, true);
        }
    }
}

} // namespace brpc<|MERGE_RESOLUTION|>--- conflicted
+++ resolved
@@ -85,69 +85,11 @@
     return g_socket_map.load(butil::memory_order_consume);
 }
 
-<<<<<<< HEAD
-void ComputeSocketMapKeyChecksum(const SocketMapKey& key,
-                                 unsigned char* checksum) {
-    butil::MurmurHash3_x64_128_Context mm_ctx;
-    butil::MurmurHash3_x64_128_Init(&mm_ctx, 0);
-
-    const int BUFSIZE = 1024;        // Should be enough
-    char buf[BUFSIZE];
-    int cur_len = 0;
-
-#define SAFE_MEMCOPY(dst, cur_len, src, size)                   \
-    do {                                                        \
-        int copy_len = std::min((int)size, BUFSIZE - cur_len);  \
-        if (copy_len > 0) {                                     \
-            memcpy(dst + cur_len, src, copy_len);               \
-            cur_len += copy_len;                                \
-        }                                                       \
-    } while (0);
-
-    std::size_t ephash = butil::DefaultHasher<butil::EndPoint>()(key.peer);
-    SAFE_MEMCOPY(buf, cur_len, &ephash, sizeof(ephash));
-    SAFE_MEMCOPY(buf, cur_len, &key.auth, sizeof(key.auth));
-    SAFE_MEMCOPY(buf, cur_len, &key.use_rdma, sizeof(key.use_rdma));
-
-    const ChannelSSLOptions& ssl = key.ssl_options;
-    SAFE_MEMCOPY(buf, cur_len, &ssl.enable, sizeof(ssl.enable));
-    if (ssl.enable) {
-        SAFE_MEMCOPY(buf, cur_len, ssl.ciphers.data(), ssl.ciphers.size());
-        SAFE_MEMCOPY(buf, cur_len, ssl.protocols.data(), ssl.protocols.size());
-        SAFE_MEMCOPY(buf, cur_len, ssl.sni_name.data(), ssl.sni_name.size());
-
-        const VerifyOptions& verify = ssl.verify;
-        SAFE_MEMCOPY(buf, cur_len, &verify.verify_depth,
-                     sizeof(verify.verify_depth));
-        if (verify.verify_depth > 0) {
-            SAFE_MEMCOPY(buf, cur_len, verify.ca_file_path.data(),
-                         verify.ca_file_path.size());
-        }
-    } else {
-        // All disabled ChannelSSLOptions are the same
-    }
-#undef SAFE_MEMCOPY
-
-    butil::MurmurHash3_x64_128_Update(&mm_ctx, buf, cur_len);
-    const CertInfo& cert = ssl.client_cert;
-    if (ssl.enable && !cert.certificate.empty()) {
-        // Certificate may be too long (PEM string) to fit into `buf'
-        butil::MurmurHash3_x64_128_Update(
-            &mm_ctx, cert.certificate.data(), cert.certificate.size());
-        butil::MurmurHash3_x64_128_Update(
-            &mm_ctx, cert.private_key.data(), cert.private_key.size());
-        // sni_filters has no effect in ChannelSSLOptions
-    }
-    butil::MurmurHash3_x64_128_Final(checksum, &mm_ctx);
-}
-
-int SocketMapInsert(const SocketMapKey& key, SocketId* id) {
-    return get_or_new_client_side_socket_map()->Insert(key, id);
-=======
 int SocketMapInsert(const SocketMapKey& key, SocketId* id,
-                    const std::shared_ptr<SocketSSLContext>& ssl_ctx) {
-    return get_or_new_client_side_socket_map()->Insert(key, id, ssl_ctx);
->>>>>>> 3becc728
+                    const std::shared_ptr<SocketSSLContext>& ssl_ctx,
+                    bool use_rdma) {
+    return get_or_new_client_side_socket_map()->Insert(key, id, ssl_ctx,
+                                                       use_rdma);
 }    
 
 int SocketMapFind(const SocketMapKey& key, SocketId* id) {
@@ -269,7 +211,8 @@
 }
 
 int SocketMap::Insert(const SocketMapKey& key, SocketId* id,
-                      const std::shared_ptr<SocketSSLContext>& ssl_ctx) {
+                      const std::shared_ptr<SocketSSLContext>& ssl_ctx,
+                      bool use_rdma) {
     std::unique_lock<butil::Mutex> mu(_mutex);
     SingleConnection* sc = _map.seek(key);
     if (sc) {
@@ -289,18 +232,9 @@
     }
     SocketId tmp_id;
     SocketOptions opt;
-<<<<<<< HEAD
-    opt.remote_side = key.peer;
-    opt.use_rdma = key.use_rdma;
-    // Can't save SSL_CTX in SocketMap since SingleConnection's desctruction
-    // may happen before Socket's destruction (remove Channel before RPC complete)
-    opt.owns_ssl_ctx = true;
-    opt.ssl_ctx = ssl_ctx.get();
-    opt.sni_name = key.ssl_options.sni_name;
-=======
     opt.remote_side = key.peer.addr;
+    opt.use_rdma = use_rdma;
     opt.initial_ssl_ctx = ssl_ctx;
->>>>>>> 3becc728
     if (_options.socket_creator->CreateSocket(opt, &tmp_id) != 0) {
         PLOG(FATAL) << "Fail to create socket to " << key.peer;
         return -1;
