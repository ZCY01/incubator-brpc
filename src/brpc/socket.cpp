// Licensed to the Apache Software Foundation (ASF) under one
// or more contributor license agreements.  See the NOTICE file
// distributed with this work for additional information
// regarding copyright ownership.  The ASF licenses this file
// to you under the Apache License, Version 2.0 (the
// "License"); you may not use this file except in compliance
// with the License.  You may obtain a copy of the License at
//
//   http://www.apache.org/licenses/LICENSE-2.0
//
// Unless required by applicable law or agreed to in writing,
// software distributed under the License is distributed on an
// "AS IS" BASIS, WITHOUT WARRANTIES OR CONDITIONS OF ANY
// KIND, either express or implied.  See the License for the
// specific language governing permissions and limitations
// under the License.

// Authors: Ge,Jun (gejun@baidu.com)
//          Rujie Jiang (jiangrujie@baidu.com)
//          Zhangyi Chen (chenzhangyi01@baidu.com)

#include "butil/compat.h"                        // OS_MACOSX
#include <openssl/ssl.h>
#include <openssl/err.h>
#ifdef USE_MESALINK
#include <mesalink/openssl/ssl.h>
#include <mesalink/openssl/err.h>
#include <mesalink/openssl/x509.h>
#endif
#include <netinet/tcp.h>                         // getsockopt
#include <gflags/gflags.h>
#include "bthread/unstable.h"                    // bthread_timer_del
#include "butil/fd_utility.h"                     // make_non_blocking
#include "butil/fd_guard.h"                       // fd_guard
#include "butil/time.h"                           // cpuwide_time_us
#include "butil/object_pool.h"                    // get_object
#include "butil/logging.h"                        // CHECK
#include "butil/macros.h"
#include "butil/class_name.h"                     // butil::class_name
#include "brpc/log.h"
#include "brpc/reloadable_flags.h"          // BRPC_VALIDATE_GFLAG
#include "brpc/errno.pb.h"
#include "brpc/event_dispatcher.h"          // RemoveConsumer
#include "brpc/socket.h"
#include "brpc/describable.h"               // Describable
#include "brpc/circuit_breaker.h"           // CircuitBreaker
#include "brpc/input_messenger.h"
#include "brpc/details/sparse_minute_counter.h"
#include "brpc/stream_impl.h"
#include "brpc/shared_object.h"
#include "brpc/policy/rtmp_protocol.h"  // FIXME
#include "brpc/rdma/rdma_endpoint.h"
#include "brpc/rdma/rdma_helper.h"
#include "brpc/periodic_task.h"
#include "brpc/details/health_check.h"
#if defined(OS_MACOSX)
#include <sys/event.h>
#endif

namespace bthread {
size_t __attribute__((weak))
get_sizes(const bthread_id_list_t* list, size_t* cnt, size_t n);
}


namespace brpc {
namespace rdma {
DECLARE_int32(rdma_conn_timeout_ms);
}

// NOTE: This flag was true by default before r31206. Connected to somewhere
// is not an important event now, we can check the connection in /connections
// if we're in doubt.
DEFINE_bool(log_connected, false, "Print log when a connection is established");
BRPC_VALIDATE_GFLAG(log_connected, PassValidate);

DEFINE_bool(log_idle_connection_close, false,
            "Print log when an idle connection is closed");
BRPC_VALIDATE_GFLAG(log_idle_connection_close, PassValidate);

DEFINE_int32(socket_recv_buffer_size, -1, 
            "Set the recv buffer size of socket if this value is positive");

// Default value of SNDBUF is 2500000 on most machines.
DEFINE_int32(socket_send_buffer_size, -1, 
            "Set send buffer size of sockets if this value is positive");

DEFINE_int32(ssl_bio_buffer_size, 16*1024, "Set buffer size for SSL read/write");

DEFINE_int64(socket_max_unwritten_bytes, 64 * 1024 * 1024,
             "Max unwritten bytes in each socket, if the limit is reached,"
             " Socket.Write fails with EOVERCROWDED");

DEFINE_int32(max_connection_pool_size, 100,
             "Max number of pooled connections to a single endpoint");
BRPC_VALIDATE_GFLAG(max_connection_pool_size, PassValidate);

DEFINE_int32(connect_timeout_as_unreachable, 3,
             "If the socket failed to connect due to ETIMEDOUT for so many "
             "times *continuously*, the error is changed to ENETUNREACH which "
             "fails the main socket as well when this socket is pooled.");

DECLARE_int32(health_check_timeout_ms);

static bool validate_connect_timeout_as_unreachable(const char*, int32_t v) {
    return v >= 2 && v < 1000/*large enough*/;
}
BRPC_VALIDATE_GFLAG(connect_timeout_as_unreachable,
                         validate_connect_timeout_as_unreachable);

const int WAIT_EPOLLOUT_TIMEOUT_MS = 50;
const int MAX_WAIT_TIMES_FOR_RDMA = 100; // 50*100ms=5s

class BAIDU_CACHELINE_ALIGNMENT SocketPool {
friend class Socket;
public:
    explicit SocketPool(const SocketOptions& opt);
    ~SocketPool();

    // Get an address-able socket. If the pool is empty, create one.
    // Returns 0 on success.
    int GetSocket(SocketUniquePtr* ptr);
    
    // Return a socket (which was returned by GetSocket) back to the pool,
    // if the pool is full, setfail the socket directly.
    void ReturnSocket(Socket* sock);
    
    // Get all pooled sockets inside.
    void ListSockets(std::vector<SocketId>* list, size_t max_count);
    
private:
    // options used to create this instance
    SocketOptions _options;
    butil::Mutex _mutex;
    std::vector<SocketId> _pool;
    butil::EndPoint _remote_side;
    butil::atomic<int> _numfree; // #free sockets in all sub pools.
    butil::atomic<int> _numinflight; // #inflight sockets in all sub pools.
};

// NOTE: sizeof of this class is 1200 bytes. If we have 10K sockets, total
// memory is 12MB, not lightweight, but acceptable.
struct ExtendedSocketStat : public SocketStat {
    // For computing stat.
    size_t last_in_size;
    size_t last_in_num_messages;
    size_t last_out_size;
    size_t last_out_num_messages;

    struct Sampled {
        uint32_t in_size_s;
        uint32_t in_num_messages_s;
        uint32_t out_size_s;
        uint32_t out_num_messages_s;
    };
    SparseMinuteCounter<Sampled> _minute_counter;

    ExtendedSocketStat()
        : last_in_size(0)
        , last_in_num_messages(0)
        , last_out_size(0)
        , last_out_num_messages(0) {
        memset((SocketStat*)this, 0, sizeof(SocketStat));
    }
};

// Shared by main socket and derivative sockets.
class Socket::SharedPart : public SharedObject {
public:
    // A pool of sockets on which only a request can be sent, corresponding
    // to CONNECTION_TYPE_POOLED. When RPC begins, it picks one socket from
    // this pool and send the request, when the RPC ends, it returns the
    // socket back to this pool.
    // Before rev <= r32136, the pool is managed globally in socket_map.cpp
    // which has the disadvantage that accesses to different pools contend
    // with each other.
    butil::atomic<SocketPool*> socket_pool;
    
    // The socket newing this object.
    SocketId creator_socket_id;

    // Counting number of continuous ETIMEDOUT
    butil::atomic<int> num_continuous_connect_timeouts;

    // _in_size, _in_num_messages, _out_size, _out_num_messages of pooled
    // sockets are counted into the corresponding fields in their _main_socket.
    butil::atomic<size_t> in_size;
    butil::atomic<size_t> in_num_messages;
    butil::atomic<size_t> out_size;
    butil::atomic<size_t> out_num_messages;

    // For computing stats.
    ExtendedSocketStat* extended_stat;

    CircuitBreaker circuit_breaker;

    butil::atomic<uint64_t> recent_error_count;

    explicit SharedPart(SocketId creator_socket_id);
    ~SharedPart();

    // Call this method every second (roughly)
    void UpdateStatsEverySecond(int64_t now_ms);
};

Socket::SharedPart::SharedPart(SocketId creator_socket_id2)
    : socket_pool(NULL)
    , creator_socket_id(creator_socket_id2)
    , num_continuous_connect_timeouts(0)
    , in_size(0)
    , in_num_messages(0)
    , out_size(0)
    , out_num_messages(0)
    , extended_stat(NULL)
    , recent_error_count(0) {
}

Socket::SharedPart::~SharedPart() {
    delete extended_stat;
    extended_stat = NULL;
    delete socket_pool.exchange(NULL, butil::memory_order_relaxed);
}

void Socket::SharedPart::UpdateStatsEverySecond(int64_t now_ms) {
    ExtendedSocketStat* stat = extended_stat;
    if (stat == NULL) {
        stat = new (std::nothrow) ExtendedSocketStat;
        if (stat == NULL) {
            return;
        }
        extended_stat = stat;
    }

    // Save volatile counters.
    const size_t in_sz = in_size.load(butil::memory_order_relaxed);
    const size_t in_nmsg = in_num_messages.load(butil::memory_order_relaxed);
    const size_t out_sz = out_size.load(butil::memory_order_relaxed);
    const size_t out_nmsg = out_num_messages.load(butil::memory_order_relaxed);

    // Notice that we don't normalize any data, mainly because normalization
    // often make data inaccurate and confuse users. This assumes that this
    // function is called exactly every second. This may not be true when the
    // running machine gets very busy. TODO(gejun): Figure out a method to
    // selectively normalize data when the calling interval is far from 1 second.
    stat->in_size_s = in_sz - stat->last_in_size;
    stat->in_num_messages_s = in_nmsg - stat->last_in_num_messages;
    stat->out_size_s = out_sz - stat->last_out_size;
    stat->out_num_messages_s = out_nmsg - stat->last_out_num_messages;
    
    stat->last_in_size = in_sz;
    stat->last_in_num_messages = in_nmsg;
    stat->last_out_size = out_sz;
    stat->last_out_num_messages = out_nmsg;

    ExtendedSocketStat::Sampled popped;
    if (stat->in_size_s |/*bitwise or*/
        stat->in_num_messages_s |
        stat->out_size_s |
        stat->out_num_messages_s) {
        ExtendedSocketStat::Sampled s = {
            stat->in_size_s, stat->in_num_messages_s,
            stat->out_size_s, stat->out_num_messages_s
        };
        stat->in_size_m += s.in_size_s;
        stat->in_num_messages_m += s.in_num_messages_s;
        stat->out_size_m += s.out_size_s;
        stat->out_num_messages_m += s.out_num_messages_s;
        if (stat->_minute_counter.Add(now_ms, s, &popped)) {
            stat->in_size_m -= popped.in_size_s;
            stat->in_num_messages_m -= popped.in_num_messages_s;
            stat->out_size_m -= popped.out_size_s;
            stat->out_num_messages_m -= popped.out_num_messages_s;
        }
    }
    while (stat->_minute_counter.TryPop(now_ms, &popped)) {
        stat->in_size_m -= popped.in_size_s;
        stat->in_num_messages_m -= popped.in_num_messages_s;
        stat->out_size_m -= popped.out_size_s;
        stat->out_num_messages_m -= popped.out_num_messages_s;
    }
}

SocketVarsCollector* g_vars = NULL;

static pthread_once_t s_create_vars_once = PTHREAD_ONCE_INIT;
static void CreateVars() {
    g_vars = new SocketVarsCollector;
}

void Socket::CreateVarsOnce() {
    CHECK_EQ(0, pthread_once(&s_create_vars_once, CreateVars));
}

// Used by ConnectionService
int64_t GetChannelConnectionCount() {
    if (g_vars) {
        return g_vars->channel_conn.get_value();
    }
    return 0;
}

bool Socket::CreatedByConnect() const {
    return _user == static_cast<SocketUser*>(get_client_side_messenger());
}

SocketMessage* const DUMMY_USER_MESSAGE = (SocketMessage*)0x1;
const uint32_t MAX_PIPELINED_COUNT = 32768;

struct BAIDU_CACHELINE_ALIGNMENT Socket::WriteRequest {
    static WriteRequest* const UNCONNECTED;

    butil::IOBuf data;
    WriteRequest* next;
    bthread_id_t id_wait;
    Socket* socket;

    uint32_t pipelined_count() const {
        return (_pc_and_udmsg >> 48) & 0x7FFF;
    }
    bool is_with_auth() const {
        return _pc_and_udmsg & 0x8000000000000000ULL;
    }
    void clear_pipelined_count_and_with_auth() {
        _pc_and_udmsg &= 0xFFFFFFFFFFFFULL;
    }
    SocketMessage* user_message() const {
        return (SocketMessage*)(_pc_and_udmsg & 0xFFFFFFFFFFFFULL);
    }
    void clear_user_message() {
        _pc_and_udmsg &= 0xFFFF000000000000ULL;
    }
    void set_pipelined_count_and_user_message(
        uint32_t pc, SocketMessage* msg, bool with_auth) {
        if (with_auth) {
          pc |= (1 << 15);
        }
        _pc_and_udmsg = ((uint64_t)pc << 48) | (uint64_t)(uintptr_t)msg;
    }

    bool reset_pipelined_count_and_user_message() {
        SocketMessage* msg = user_message();
        if (msg) {
            if (msg != DUMMY_USER_MESSAGE) {
                butil::IOBuf dummy_buf;
                // We don't care about the return value since the request
                // is already failed.
                (void)msg->AppendAndDestroySelf(&dummy_buf, NULL);
            }
            set_pipelined_count_and_user_message(0, NULL, false);
            return true;
        }
        return false;
    }

    // Register pipelined_count and user_message
    void Setup(Socket* s);

private:
    uint64_t _pc_and_udmsg;
};

void Socket::WriteRequest::Setup(Socket* s) {
    SocketMessage* msg = user_message();
    if (msg) {
        clear_user_message();
        if (msg != DUMMY_USER_MESSAGE) {
            butil::Status st = msg->AppendAndDestroySelf(&data, s);
            if (!st.ok()) {
                // Abandon the request.
                data.clear();
                bthread_id_error2(id_wait, st.error_code(), st.error_cstr());
                return;
            }
        }
        const int64_t before_write =
            s->_unwritten_bytes.fetch_add(data.size(), butil::memory_order_relaxed);
        if (before_write + (int64_t)data.size() >= FLAGS_socket_max_unwritten_bytes) {
            s->_overcrowded = true;
        }
    }
    const uint32_t pc = pipelined_count();
    if (pc) {
        // For positional correspondence between responses and requests,
        // which is common in cache servers: memcache, redis...
        // The struct will be popped when reading a message from the socket.
        PipelinedInfo pi;
        pi.count = pc;
        pi.with_auth = is_with_auth();
        pi.id_wait = id_wait;
        clear_pipelined_count_and_with_auth(); // avoid being pushed again
        s->PushPipelinedInfo(pi);
    }
}

Socket::WriteRequest* const Socket::WriteRequest::UNCONNECTED =
    (Socket::WriteRequest*)(intptr_t)-1;

class Socket::EpollOutRequest : public SocketUser {
public:
    EpollOutRequest() : fd(-1), timer_id(0)
                      , on_epollout_event(NULL), data(NULL) {}

    ~EpollOutRequest() {
        // Remove the timer at last inside destructor to avoid
        // race with the place that registers the timer
        if (timer_id) {
            bthread_timer_del(timer_id);
            timer_id = 0;
        }
    }
    
    void BeforeRecycle(Socket*) {
        // Recycle itself
        delete this;
    }

    int fd;
    bthread_timer_t timer_id;
    int (*on_epollout_event)(int fd, int err, void* data);
    void* data;
};

static const uint64_t AUTH_FLAG = (1ul << 32);

Socket::Socket(Forbidden)
    // must be even because Address() relies on evenness of version
    : _versioned_ref(0)
    , _shared_part(NULL)
    , _nevent(0)
    , _keytable_pool(NULL)
    , _fd(-1)
    , _tos(0)
    , _reset_fd_real_us(-1)
    , _on_edge_triggered_events(NULL)
    , _user(NULL)
    , _conn(NULL)
    , _this_id(0)
    , _preferred_index(-1)
    , _hc_count(0)
    , _last_msg_size(0)
    , _avg_msg_size(0)
    , _last_readtime_us(0)
    , _parsing_context(NULL)
    , _correlation_id(0)
    , _health_check_interval_s(-1)
    , _ninprocess(1)
    , _auth_flag_error(0)
    , _auth_id(INVALID_BTHREAD_ID)
    , _auth_context(NULL)
    , _ssl_state(SSL_UNKNOWN)
    , _ssl_session(NULL)
    , _connection_type_for_progressive_read(CONNECTION_TYPE_UNKNOWN)
    , _controller_released_socket(false)
    , _overcrowded(false)
    , _fail_me_at_server_stop(false)
    , _logoff_flag(false)
    , _recycle_flag(false)
    , _error_code(0)
    , _pipeline_q(NULL)
    , _last_writetime_us(0)
    , _unwritten_bytes(0)
    , _epollout_butex(NULL)
    , _write_head(NULL)
    , _stream_set(NULL)
<<<<<<< HEAD
    , _rdma_ep(NULL)
#ifdef BRPC_RDMA
    , _rdma_state(RDMA_UNKNOWN)
#else
    , _rdma_state(RDMA_OFF)
#endif
=======
    , _ninflight_app_health_check(0)
>>>>>>> e09b620d
{
    CreateVarsOnce();
    pthread_mutex_init(&_id_wait_list_mutex, NULL);
    _epollout_butex = bthread::butex_create_checked<butil::atomic<int> >();
}

Socket::~Socket() {
    pthread_mutex_destroy(&_id_wait_list_mutex);
    bthread::butex_destroy(_epollout_butex);
    delete _rdma_ep;
}

void Socket::ReturnSuccessfulWriteRequest(Socket::WriteRequest* p) {
    DCHECK(p->data.empty());
    AddOutputMessages(1);
    const bthread_id_t id_wait = p->id_wait;
    butil::return_object(p);
    if (id_wait != INVALID_BTHREAD_ID) {
        NotifyOnFailed(id_wait);
    }
}

void Socket::ReturnFailedWriteRequest(Socket::WriteRequest* p, int error_code,
                                      const std::string& error_text) {
    if (!p->reset_pipelined_count_and_user_message()) {
        CancelUnwrittenBytes(p->data.size());
    }
    p->data.clear();  // data is probably not written.
    const bthread_id_t id_wait = p->id_wait;
    butil::return_object(p);
    if (id_wait != INVALID_BTHREAD_ID) {
        bthread_id_error2(id_wait, error_code, error_text);
    }
}

Socket::WriteRequest* Socket::ReleaseWriteRequestsExceptLast(
    Socket::WriteRequest* req, int error_code, const std::string& error_text) {
    WriteRequest* p = req;
    while (p->next != NULL) {
        WriteRequest* const saved_next = p->next;
        ReturnFailedWriteRequest(p, error_code, error_text);
        p = saved_next;
    }
    return p;
}

void Socket::ReleaseAllFailedWriteRequests(Socket::WriteRequest* req) {
    CHECK(Failed());
    pthread_mutex_lock(&_id_wait_list_mutex);
    const int error_code = non_zero_error_code();
    const std::string error_text = _error_text;
    pthread_mutex_unlock(&_id_wait_list_mutex);
    // Notice that `req' is not tail if Address after IsWriteComplete fails.
    do {
        req = ReleaseWriteRequestsExceptLast(req, error_code, error_text);
        if (!req->reset_pipelined_count_and_user_message()) {
            CancelUnwrittenBytes(req->data.size());
        }
        req->data.clear();  // MUST, otherwise IsWriteComplete is false
    } while (!IsWriteComplete(req, true, NULL));
    ReturnFailedWriteRequest(req, error_code, error_text);
}

int Socket::ResetFileDescriptor(int fd) {
    // Reset message sizes when fd is changed.
    _last_msg_size = 0;
    _avg_msg_size = 0;
    // MUST store `_fd' before adding itself into epoll device to avoid
    // race conditions with the callback function inside epoll
    _fd.store(fd, butil::memory_order_release);
    _reset_fd_real_us = butil::gettimeofday_us();
    if (!ValidFileDescriptor(fd)) {
        return 0;
    }
    // OK to fail, non-socket fd does not support this.
    if (butil::get_local_side(fd, &_local_side) != 0) {
        _local_side = butil::EndPoint();
    }

    // FIXME : close-on-exec should be set by new syscalls or worse: set right
    // after fd-creation syscall. Setting at here has higher probabilities of
    // race condition.
    butil::make_close_on_exec(fd);

    // Make the fd non-blocking.
    if (butil::make_non_blocking(fd) != 0) {
        PLOG(ERROR) << "Fail to set fd=" << fd << " to non-blocking";
        return -1;
    }
    // turn off nagling.
    // OK to fail, namely unix domain socket does not support this.
    butil::make_no_delay(fd);
    if (_tos > 0 &&
        setsockopt(fd, IPPROTO_IP, IP_TOS, &_tos, sizeof(_tos)) < 0) {
        PLOG(FATAL) << "Fail to set tos of fd=" << fd << " to " << _tos;
    }

    if (FLAGS_socket_send_buffer_size > 0) {
        int buff_size = FLAGS_socket_send_buffer_size;
        socklen_t size = sizeof(buff_size);
        if (setsockopt(fd, SOL_SOCKET, SO_SNDBUF, &buff_size, size) != 0) {
            PLOG(FATAL) << "Fail to set sndbuf of fd=" << fd << " to " 
                        << buff_size;
        }
    }

    if (FLAGS_socket_recv_buffer_size > 0) {
        int buff_size = FLAGS_socket_recv_buffer_size;
        socklen_t size = sizeof(buff_size);
        if (setsockopt(fd, SOL_SOCKET, SO_RCVBUF, &buff_size, size) != 0) {
            PLOG(FATAL) << "Fail to set rcvbuf of fd=" << fd << " to " 
                        << buff_size;
        }
    }

    if (_on_edge_triggered_events) {
        if (GetGlobalEventDispatcher(fd).AddConsumer(id(), fd) != 0) {
            PLOG(ERROR) << "Fail to add SocketId=" << id() 
                        << " into EventDispatcher";
            _fd.store(-1, butil::memory_order_release);
            return -1;
        }
    }
    return 0;
}

// SocketId = 32-bit version + 32-bit slot.
//   version: from version part of _versioned_nref, must be an EVEN number.
//   slot: designated by ResourcePool.
int Socket::Create(const SocketOptions& options, SocketId* id) {
    butil::ResourceId<Socket> slot;
    Socket* const m = butil::get_resource(&slot, Forbidden());
    if (m == NULL) {
        LOG(FATAL) << "Fail to get_resource<Socket>";
        return -1;
    }
    g_vars->nsocket << 1;
    CHECK(NULL == m->_shared_part.load(butil::memory_order_relaxed));
    m->_nevent.store(0, butil::memory_order_relaxed);
    m->_keytable_pool = options.keytable_pool;
    m->_tos = 0;
    m->_remote_side = options.remote_side;
    m->_on_edge_triggered_events = options.on_edge_triggered_events;
    m->_user = options.user;
    m->_conn = options.conn;
    m->_app_connect = options.app_connect;
    // nref can be non-zero due to concurrent AddressSocket().
    // _this_id will only be used in destructor/Destroy of referenced
    // slots, which is safe and properly fenced. Although it's better
    // to put the id into SocketUniquePtr.
    m->_this_id = MakeSocketId(
            VersionOfVRef(m->_versioned_ref.fetch_add(
                    1, butil::memory_order_release)), slot);
    m->_preferred_index = -1;
    m->_hc_count = 0;
    CHECK(m->_read_buf.empty());
    const int64_t cpuwide_now = butil::cpuwide_time_us();
    m->_last_readtime_us.store(cpuwide_now, butil::memory_order_relaxed);
    m->reset_parsing_context(options.initial_parsing_context);
    m->_correlation_id = 0;
    m->_health_check_interval_s = options.health_check_interval_s;
    m->_ninprocess.store(1, butil::memory_order_relaxed);
    m->_auth_flag_error.store(0, butil::memory_order_relaxed);
    const int rc2 = bthread_id_create(&m->_auth_id, NULL, NULL);
    if (rc2) {
        LOG(ERROR) << "Fail to create auth_id: " << berror(rc2);
        m->SetFailed(rc2, "Fail to create auth_id: %s", berror(rc2));
        return -1;
    }
    // Disable SSL check if there is no SSL context
    m->_ssl_state = (options.initial_ssl_ctx == NULL ? SSL_OFF : SSL_UNKNOWN);
    m->_ssl_session = NULL;
    m->_ssl_ctx = options.initial_ssl_ctx;
    m->_connection_type_for_progressive_read = CONNECTION_TYPE_UNKNOWN;
    m->_controller_released_socket.store(false, butil::memory_order_relaxed);
    m->_overcrowded = false;
    // May be non-zero for RTMP connections.
    m->_fail_me_at_server_stop = false;
    m->_logoff_flag.store(false, butil::memory_order_relaxed);
    m->_recycle_flag.store(false, butil::memory_order_relaxed);
    m->_error_code = 0;
    m->_error_text.clear();
    if (options.use_rdma) {
        m->_rdma_ep = new (std::nothrow)rdma::RdmaEndpoint(m);
        if (!m->_rdma_ep) {
            const int saved_errno = errno;
            PLOG(ERROR) << "Fail to create RdmaEndpoint";
            m->SetFailed(saved_errno, "Fail to create RdmaEndpoint: %s",
                         berror(saved_errno));
            return -1;
        }
    }
    m->_agent_socket_id.store(INVALID_SOCKET_ID, butil::memory_order_relaxed);
    m->_ninflight_app_health_check.store(0, butil::memory_order_relaxed);
    // NOTE: last two params are useless in bthread > r32787
    const int rc = bthread_id_list_init(&m->_id_wait_list, 512, 512);
    if (rc) {
        LOG(ERROR) << "Fail to init _id_wait_list: " << berror(rc);
        m->SetFailed(rc, "Fail to init _id_wait_list: %s", berror(rc));
        return -1;
    }
    m->_last_writetime_us.store(cpuwide_now, butil::memory_order_relaxed);
    m->_unwritten_bytes.store(0, butil::memory_order_relaxed);
    CHECK(NULL == m->_write_head.load(butil::memory_order_relaxed));
    // Must be last one! Internal fields of this Socket may be access
    // just after calling ResetFileDescriptor.
    if (m->ResetFileDescriptor(options.fd) != 0) {
        const int saved_errno = errno;
        PLOG(ERROR) << "Fail to ResetFileDescriptor";
        m->SetFailed(saved_errno, "Fail to ResetFileDescriptor: %s", 
                     berror(saved_errno));
        return -1;
    }
    *id = m->_this_id;
    return 0;
}

int Socket::WaitAndReset(int32_t expected_nref) {
    const uint32_t id_ver = VersionOfSocketId(_this_id);
    uint64_t vref;
    // Wait until nref == expected_nref.
    while (1) {
        // The acquire fence pairs with release fence in Dereference to avoid
        // inconsistent states to be seen by others.
        vref = _versioned_ref.load(butil::memory_order_acquire);
        if (VersionOfVRef(vref) != id_ver + 1) {
            LOG(WARNING) << "SocketId=" << _this_id << " is already alive or recycled";
            return -1;
        }
        if (NRefOfVRef(vref) > expected_nref) {
            if (bthread_usleep(1000L/*FIXME*/) < 0) {
                PLOG_IF(FATAL, errno != ESTOP) << "Fail to sleep";
                return -1;
            }
        } else if (NRefOfVRef(vref) < expected_nref) {
            RPC_VLOG << "SocketId=" << _this_id 
                     << " was abandoned during health checking";
            return -1;
        } else {
            break;
        }
    }

    // It's safe to close previous fd (provided expected_nref is correct).
    const int prev_fd = _fd.exchange(-1, butil::memory_order_relaxed);
    if (ValidFileDescriptor(prev_fd)) {
        if (_on_edge_triggered_events != NULL) {
            GetGlobalEventDispatcher(prev_fd).RemoveConsumer(prev_fd);
        }
        close(prev_fd);
        if (CreatedByConnect()) {
            g_vars->channel_conn << -1;
        }
    }
    // Must reset RdmaEnpoint after RemoveConsumer
    if (_rdma_ep) {
        _rdma_ep->Reset();
    }
#ifdef BRPC_RDMA
    _rdma_state = RDMA_UNKNOWN;
#endif

    _local_side = butil::EndPoint();
    if (_ssl_session) {
        SSL_free(_ssl_session);
        _ssl_session = NULL;
    }        
    _ssl_state = SSL_UNKNOWN;
    _nevent.store(0, butil::memory_order_relaxed);
    // parsing_context is very likely to be associated with the fd,
    // removing it is a safer choice and required by http2.
    reset_parsing_context(NULL);
    // Must clear _read_buf otehrwise even if the connections is recovered,
    // the kept old data is likely to make parsing fail.
    _read_buf.clear();
    _ninprocess.store(1, butil::memory_order_relaxed);
    _auth_flag_error.store(0, butil::memory_order_relaxed);
    const int rc = bthread_id_create(&_auth_id, NULL, NULL);
    if (rc != 0) {
        LOG(FATAL) << "Fail to create _auth_id, " << berror(rc);
        return -1;
    }

    const int64_t cpuwide_now = butil::cpuwide_time_us();
    _last_readtime_us.store(cpuwide_now, butil::memory_order_relaxed);
    _last_writetime_us.store(cpuwide_now, butil::memory_order_relaxed);
    _logoff_flag.store(false, butil::memory_order_relaxed);
    {
        BAIDU_SCOPED_LOCK(_pipeline_mutex);
        if (_pipeline_q) {
            _pipeline_q->clear();
        }
    }

    SharedPart* sp = GetSharedPart();
    if (sp) {
        sp->circuit_breaker.Reset();
        sp->recent_error_count.store(0, butil::memory_order_relaxed);
    }
    return 0;
}

// We don't care about the return value of Revive.
void Socket::Revive() {
    const uint32_t id_ver = VersionOfSocketId(_this_id);
    uint64_t vref = _versioned_ref.load(butil::memory_order_relaxed);
    while (1) {
        CHECK_EQ(id_ver + 1, VersionOfVRef(vref));
        
        int32_t nref = NRefOfVRef(vref);
        if (nref <= 1) {
            CHECK_EQ(1, nref);
            LOG(WARNING) << *this << " was abandoned during revival";
            return;
        }
        // +1 is the additional ref added in Create(). TODO(gejun): we should
        // remove this additional nref someday.
        if (_versioned_ref.compare_exchange_weak(
                vref, MakeVRef(id_ver, nref + 1/*note*/),
                butil::memory_order_release,
                butil::memory_order_relaxed)) {
            // Set this flag to true since we add additional ref again
            _recycle_flag.store(false, butil::memory_order_relaxed);
            if (_user) {
                _user->AfterRevived(this);
            } else {
                LOG(INFO) << "Revived " << *this << " (Connectable)";
            }
            return;
        }
    }
}

int Socket::ReleaseAdditionalReference() {
    bool expect = false;
    // Use `relaxed' fence here since `Dereference' has `released' fence
    if (_recycle_flag.compare_exchange_strong(
            expect, true,
            butil::memory_order_relaxed,
            butil::memory_order_relaxed)) {
        return Dereference();
    }
    return -1;
}

void Socket::AddRecentError() {
    SharedPart* sp = GetSharedPart();
    if (sp) {
        sp->recent_error_count.fetch_add(1, butil::memory_order_relaxed);
    }
}

int64_t Socket::recent_error_count() const {
    SharedPart* sp = GetSharedPart();
    if (sp) {
        return sp->recent_error_count.load(butil::memory_order_relaxed);
    }
    return 0;
}

int Socket::isolated_times() const {
    SharedPart* sp = GetSharedPart();
    if (sp) {
        return sp->circuit_breaker.isolated_times();
    }
    return 0;
}

int Socket::SetFailed(int error_code, const char* error_fmt, ...) {
    if (error_code == 0) {
        CHECK(false) << "error_code is 0";
        error_code = EFAILEDSOCKET;
    }
    const uint32_t id_ver = VersionOfSocketId(_this_id);
    uint64_t vref = _versioned_ref.load(butil::memory_order_relaxed);
    for (;;) {  // need iteration to retry compare_exchange_strong
        if (VersionOfVRef(vref) != id_ver) {
            return -1;
        }
        // Try to set version=id_ver+1 (to make later Address() return NULL),
        // retry on fail.
        if (_versioned_ref.compare_exchange_strong(
                vref, MakeVRef(id_ver + 1, NRefOfVRef(vref)),
                butil::memory_order_release,
                butil::memory_order_relaxed)) {
            // Update _error_text
            std::string error_text;
            if (error_fmt != NULL) {
                va_list ap;
                va_start(ap, error_fmt);
                butil::string_vprintf(&error_text, error_fmt, ap);
                va_end(ap);
            }
            pthread_mutex_lock(&_id_wait_list_mutex);
            _error_code = error_code;
            _error_text = error_text;
            pthread_mutex_unlock(&_id_wait_list_mutex);
            
            // Do health-checking even if we're not connected before, needed
            // by Channel to revive never-connected socket when server side
            // comes online.
            if (_health_check_interval_s > 0) {
                GetOrNewSharedPart()->circuit_breaker.MarkAsBroken();
                StartHealthCheck(id(),
                        GetOrNewSharedPart()->circuit_breaker.isolation_duration_ms());
            }
            // Wake up all threads waiting on EPOLLOUT when closing fd
            _epollout_butex->fetch_add(1, butil::memory_order_relaxed);
            bthread::butex_wake_all(_epollout_butex);

            // Wake up all unresponded RPC.
            CHECK_EQ(0, bthread_id_list_reset2_pthreadsafe(
                         &_id_wait_list, error_code, error_text,
                         &_id_wait_list_mutex));

            ResetAllStreams();
            // _app_connect shouldn't be set to NULL in SetFailed otherwise
            // HC is always not supported.
            // FIXME: Design a better interface for AppConnect
            // if (_app_connect) {
            //     AppConnect* const saved_app_connect = _app_connect;
            //     _app_connect = NULL;
            //     saved_app_connect->StopConnect(this);
            // }

            // Deref additionally which is added at creation so that this
            // Socket's reference will hit 0(recycle) when no one addresses it.
            ReleaseAdditionalReference();
            // NOTE: This Socket may be recycled at this point, don't
            // touch anything.
            return 0;
        }
    }
}

int Socket::SetFailed() {
    return SetFailed(EFAILEDSOCKET, NULL);
}

void Socket::FeedbackCircuitBreaker(int error_code, int64_t latency_us) {
    if (!GetOrNewSharedPart()->circuit_breaker.OnCallEnd(error_code, latency_us)) {
        if (SetFailed(main_socket_id()) == 0) {
            LOG(ERROR) << "Socket[" << *this << "] isolated by circuit breaker";
        }
    }
}

int Socket::ReleaseReferenceIfIdle(int idle_seconds) {
    const int64_t last_active_us = last_active_time_us();
    if (butil::cpuwide_time_us() - last_active_us <= idle_seconds * 1000000L) {
        return 0;
    }
    LOG_IF(WARNING, FLAGS_log_idle_connection_close)
        << "Close " << *this << " due to no data transmission for "
        << idle_seconds << " seconds";
    if (shall_fail_me_at_server_stop()) {
        // sockets for streaming purposes (say RTMP) are probably referenced
        // by many places, ReleaseAdditionalReference() cannot notify other
        // places to release refs, SetFailed() is a must.
        return SetFailed(EUNUSED, "No data transmission for %d seconds",
                         idle_seconds);
    }
    return ReleaseAdditionalReference();
}

int Socket::SetFailed(SocketId id) {
    SocketUniquePtr ptr;
    if (Address(id, &ptr) != 0) {
        return -1;
    }
    return ptr->SetFailed();
}

void Socket::NotifyOnFailed(bthread_id_t id) {
    pthread_mutex_lock(&_id_wait_list_mutex);
    if (!Failed()) {
        const int rc = bthread_id_list_add(&_id_wait_list, id);
        pthread_mutex_unlock(&_id_wait_list_mutex);
        if (rc != 0) {
            bthread_id_error(id, rc);
        }
    } else {
        const int rc = non_zero_error_code();
        const std::string desc = _error_text;
        pthread_mutex_unlock(&_id_wait_list_mutex);
        bthread_id_error2(id, rc, desc);
    }
}

// For unit-test.
int Socket::Status(SocketId id, int32_t* nref) {
    const butil::ResourceId<Socket> slot = SlotOfSocketId(id);
    Socket* const m = address_resource(slot);
    if (m != NULL) {
        const uint64_t vref = m->_versioned_ref.load(butil::memory_order_relaxed);
        if (VersionOfVRef(vref) == VersionOfSocketId(id)) {
            if (nref) {
                *nref = NRefOfVRef(vref);
            }
            return 0;
        } else if (VersionOfVRef(vref) == VersionOfSocketId(id) + 1) {
            if (nref) {
                *nref = NRefOfVRef(vref);
            }
            return 1;
        }
    }
    return -1;
}

void Socket::OnRecycle() {
    const bool create_by_connect = CreatedByConnect();
    if (_app_connect) {
        std::shared_ptr<AppConnect> tmp;
        _app_connect.swap(tmp);
        tmp->StopConnect(this);
    }
    if (_conn) {
        SocketConnection* const saved_conn = _conn;
        _conn = NULL;
        saved_conn->BeforeRecycle(this);
    }
    if (_user) {
        SocketUser* const saved_user = _user;
        _user = NULL;
        saved_user->BeforeRecycle(this);
    }
    SharedPart* sp = _shared_part.exchange(NULL, butil::memory_order_acquire);
    if (sp) {
        sp->RemoveRefManually();
    }
    const int prev_fd = _fd.exchange(-1, butil::memory_order_relaxed);
    if (ValidFileDescriptor(prev_fd)) {
        if (_on_edge_triggered_events != NULL) {
            GetGlobalEventDispatcher(prev_fd).RemoveConsumer(prev_fd);
        }
        close(prev_fd);
        if (create_by_connect) {
            g_vars->channel_conn << -1;
        }
    }
    // Must delete RdmaEnpoint after RemoveConsumer
    if (_rdma_ep) {
        delete _rdma_ep;
        _rdma_ep = NULL;
    }
#ifdef BRPC_RDMA
    _rdma_state = RDMA_UNKNOWN;
#endif

    reset_parsing_context(NULL);
    _read_buf.clear();

    _auth_flag_error.store(0, butil::memory_order_relaxed);
    bthread_id_error(_auth_id, 0);
    
    bthread_id_list_destroy(&_id_wait_list);

    if (_ssl_session) {
        SSL_free(_ssl_session);
        _ssl_session = NULL;
    }

    _ssl_ctx = NULL;
    
    delete _pipeline_q;
    _pipeline_q = NULL;

    delete _auth_context;
    _auth_context = NULL;

    delete _stream_set;
    _stream_set = NULL;

    const SocketId asid = _agent_socket_id.load(butil::memory_order_relaxed);
    if (asid != INVALID_SOCKET_ID) {
        SocketUniquePtr ptr;
        if (Socket::Address(asid, &ptr) == 0) {
            ptr->ReleaseAdditionalReference();
        }
    }
    
    g_vars->nsocket << -1;
}

void* Socket::ProcessEvent(void* arg) {
    // the enclosed Socket is valid and free to access inside this function.
    SocketUniquePtr s(static_cast<Socket*>(arg));
    s->_on_edge_triggered_events(s.get());
    return NULL;
}

// Check if there're new requests appended.
// If yes, point old_head to to reversed new requests and return false;
// If no:
//    old_head is fully written, set _write_head to NULL and return true;
//    old_head is not written yet, keep _write_head unchanged and return false;
// `old_head' is last new_head got from this function or (in another word)
// tail of current writing list.
// `singular_node' is true iff `old_head' is the only node in its list.
bool Socket::IsWriteComplete(Socket::WriteRequest* old_head,
                             bool singular_node,
                             Socket::WriteRequest** new_tail) {
    CHECK(NULL == old_head->next);
    // Try to set _write_head to NULL to mark that the write is done.
    WriteRequest* new_head = old_head;
    WriteRequest* desired = NULL;
    bool return_when_no_more = true;
    if (!old_head->data.empty() || !singular_node) {
        desired = old_head;
        // Write is obviously not complete if old_head is not fully written.
        return_when_no_more = false;
    }
    if (_write_head.compare_exchange_strong(
            new_head, desired, butil::memory_order_acquire)) {
        // No one added new requests.
        if (new_tail) {
            *new_tail = old_head;
        }
        return return_when_no_more;
    }
    CHECK_NE(new_head, old_head);
    // Above acquire fence pairs release fence of exchange in Write() to make
    // sure that we see all fields of requests set.

    // Someone added new requests.
    // Reverse the list until old_head.
    WriteRequest* tail = NULL;
    WriteRequest* p = new_head;
    do {
        while (p->next == WriteRequest::UNCONNECTED) {
            // TODO(gejun): elaborate this
            sched_yield();
        }
        WriteRequest* const saved_next = p->next;
        p->next = tail;
        tail = p;
        p = saved_next;
        CHECK(p != NULL);
    } while (p != old_head);

    // Link old list with new list.
    old_head->next = tail;
    // Call Setup() from oldest to newest, notice that the calling sequence
    // matters for protocols using pipelined_count, this is why we don't
    // calling Setup in above loop which is from newest to oldest.
    for (WriteRequest* q = tail; q; q = q->next) {
        q->Setup(this);
    }
    if (new_tail) {
        *new_tail = new_head;
    }
    return false;
}

int Socket::WaitEpollOut(int fd, bool pollin, const timespec* abstime) {
    if (!ValidFileDescriptor(fd)) {
        return 0;
    }
    // Do not need to check addressable since it will be called by
    // health checker which called `SetFailed' before
    const int expected_val = _epollout_butex->load(butil::memory_order_relaxed);
    EventDispatcher& edisp = GetGlobalEventDispatcher(fd);
    if (edisp.AddEpollOut(id(), fd, pollin) != 0) {
        return -1;
    }

    int rc = bthread::butex_wait(_epollout_butex, expected_val, abstime);
    const int saved_errno = errno;
    if (rc < 0 && errno == EWOULDBLOCK) {
        // Could be writable or spurious wakeup
        rc = 0;
    }
    // Ignore return value since `fd' might have been removed
    // by `RemoveConsumer' in `SetFailed'
    butil::ignore_result(edisp.RemoveEpollOut(id(), fd, pollin));
    errno = saved_errno;
    // Could be writable or spurious wakeup (by former epollout)
    return rc;
}

int Socket::Connect(const timespec* abstime,
                    int (*on_connect)(int, int, void*), void* data) {
    if (_ssl_ctx) {
        _ssl_state = SSL_CONNECTING;
    } else {
        _ssl_state = SSL_OFF;
    }
    butil::fd_guard sockfd(socket(AF_INET, SOCK_STREAM, 0));
    if (sockfd < 0) {
        PLOG(ERROR) << "Fail to create socket";
        return -1;
    }
    CHECK_EQ(0, butil::make_close_on_exec(sockfd));
    // We need to do async connect (to manage the timeout by ourselves).
    CHECK_EQ(0, butil::make_non_blocking(sockfd));
    
    struct sockaddr_in serv_addr;
    bzero((char*)&serv_addr, sizeof(serv_addr));
    serv_addr.sin_family = AF_INET;
    serv_addr.sin_addr = remote_side().ip;
    serv_addr.sin_port = htons(remote_side().port);
    const int rc = ::connect(
        sockfd, (struct sockaddr*)&serv_addr, sizeof(serv_addr));
    if (rc != 0 && errno != EINPROGRESS) {
        PLOG(WARNING) << "Fail to connect to " << remote_side();
        return -1;
    }
    if (on_connect) {
        EpollOutRequest* req = new(std::nothrow) EpollOutRequest;
        if (req == NULL) {
            LOG(FATAL) << "Fail to new EpollOutRequest";
            return -1;
        }
        req->fd = sockfd;
        req->timer_id = 0;
        req->on_epollout_event = on_connect;
        req->data = data;
        // A temporary Socket to hold `EpollOutRequest', which will
        // be added into epoll device soon
        SocketId connect_id;
        SocketOptions options;
        options.user = req;
        if (Socket::Create(options, &connect_id) != 0) {
            LOG(FATAL) << "Fail to create Socket";
            delete req;
            return -1;
        }
        // From now on, ownership of `req' has been transferred to
        // `connect_id'. We hold an additional reference here to
        // ensure `req' to be valid in this scope
        SocketUniquePtr s;
        CHECK_EQ(0, Socket::Address(connect_id, &s));

        // Add `sockfd' into epoll so that `HandleEpollOutRequest' will
        // be called with `req' when epoll event reaches
        if (GetGlobalEventDispatcher(sockfd).
            AddEpollOut(connect_id, sockfd, false) != 0) {
            const int saved_errno = errno;
            PLOG(WARNING) << "Fail to add fd=" << sockfd << " into epoll";
            s->SetFailed(saved_errno, "Fail to add fd=%d into epoll: %s",
                         (int)sockfd, berror(saved_errno));
            return -1;
        }
        
        // Register a timer for EpollOutRequest. Note that the timeout
        // callback has no race with the one above as both of them try
        // to `SetFailed' `connect_id' while only one of them can succeed
        // It also work when `HandleEpollOutRequest' has already been
        // called before adding the timer since it will be removed
        // inside destructor of `EpollOutRequest' after leaving this scope
        if (abstime) {
            int rc = bthread_timer_add(&req->timer_id, *abstime,
                                       HandleEpollOutTimeout,
                                       (void*)connect_id);
            if (rc) {
                LOG(ERROR) << "Fail to add timer: " << berror(rc);
                s->SetFailed(rc, "Fail to add timer: %s", berror(rc));
                return -1;
            }
        }
        
    } else {
        if (WaitEpollOut(sockfd, false, abstime) != 0) {
            PLOG(WARNING) << "Fail to wait EPOLLOUT of fd=" << sockfd;
            return -1;
        }
        if (CheckConnected(sockfd) != 0) {
            return -1;
        }
    }
    return sockfd.release();
}

int Socket::CheckConnected(int sockfd) {    
    if (sockfd == STREAM_FAKE_FD) {
        return 0;
    }
    int err = 0;
    socklen_t errlen = sizeof(err);
    if (getsockopt(sockfd, SOL_SOCKET, SO_ERROR, &err, &errlen) < 0) {
        PLOG(ERROR) << "Fail to getsockopt of fd=" << sockfd; 
        return -1;
    }
    if (err != 0) {
        CHECK_NE(err, EINPROGRESS);
        errno = err;
        return -1;
    }

    struct sockaddr_in client;
    socklen_t size = sizeof(client);
    CHECK_EQ(0, getsockname(sockfd, (struct sockaddr*) &client, &size));
    LOG_IF(INFO, FLAGS_log_connected)
            << "Connected to " << remote_side()
            << " via fd=" << (int)sockfd << " SocketId=" << id()
            << " local_port=" << ntohs(client.sin_port);
    if (CreatedByConnect()) {
        g_vars->channel_conn << 1;
    }
    // Doing SSL handshake after TCP connected
    return SSLHandshake(sockfd, false);
}

int Socket::ConnectIfNot(const timespec* abstime, WriteRequest* req) {
    if (_fd.load(butil::memory_order_consume) >= 0) {
       return 0;
    }

    // Have to hold a reference for `req'
    SocketUniquePtr s;
    ReAddress(&s);
    req->socket = s.get();
    if (_conn) {
        if (_conn->Connect(this, abstime, KeepWriteIfConnected, req) < 0) {
            return -1;
        }
    } else {
        if (Connect(abstime, KeepWriteIfConnected, req) < 0) {
            return -1;
        }
    }
    s.release();
    return 1;    
}

int Socket::HandleEpollOut(SocketId id) {
    SocketUniquePtr s;
    // Since Sockets might have been `SetFailed' before they were
    // added into epoll, these sockets miss the signal inside
    // `SetFailed' and therefore must be signalled here using
    // `AddressFailedAsWell' to prevent waiting forever
    if (Socket::AddressFailedAsWell(id, &s) < 0) {
        // Ignore recycled sockets
        return -1;
    }

    EpollOutRequest* req = dynamic_cast<EpollOutRequest*>(s->user());
    if (req != NULL) {
        return s->HandleEpollOutRequest(0, req);
    }
    
    // Currently `WaitEpollOut' needs `_epollout_butex'
    // TODO(jiangrujie): Remove this in the future
    s->_epollout_butex->fetch_add(1, butil::memory_order_relaxed);
    bthread::butex_wake_except(s->_epollout_butex, 0);  
    return 0;
}

void Socket::HandleEpollOutTimeout(void* arg) {
    SocketId id = (SocketId)arg;
    SocketUniquePtr s;
    if (Socket::Address(id, &s) != 0) {
        return;
    }
    EpollOutRequest* req = dynamic_cast<EpollOutRequest*>(s->user());
    if (req == NULL) {
        LOG(FATAL) << "Impossible! SocketUser MUST be EpollOutRequest here";
        return;
    }
    s->HandleEpollOutRequest(ETIMEDOUT, req);
}

int Socket::HandleEpollOutRequest(int error_code, EpollOutRequest* req) {
    // Only one thread can `SetFailed' this `Socket' successfully
    // Also after this `req' will be destroyed when its reference
    // hits zero
    if (SetFailed() != 0) {
        return -1;
    }
    // We've got the right to call user callback
    // The timer will be removed inside destructor of EpollOutRequest
    GetGlobalEventDispatcher(req->fd).RemoveEpollOut(id(), req->fd, false);
    return req->on_epollout_event(req->fd, error_code, req->data);
}

void Socket::WakeAsEpollOut() {
    _epollout_butex->fetch_add(1, butil::memory_order_release);
    bthread::butex_wake_except(_epollout_butex, 0);
}

void Socket::AfterAppConnected(int err, void* data) {
    WriteRequest* req = static_cast<WriteRequest*>(data);
    if (err == 0) {
        Socket* const s = req->socket;
        SharedPart* sp = s->GetSharedPart();
        if (sp) {
            sp->num_continuous_connect_timeouts.store(0, butil::memory_order_relaxed);
        }
        // requests are not setup yet. check the comment on Setup() in Write()
        req->Setup(s);
        bthread_t th;
        if (bthread_start_background(
                &th, &BTHREAD_ATTR_NORMAL, KeepWrite, req) != 0) {
            PLOG(WARNING) << "Fail to start KeepWrite";
            KeepWrite(req);
        }
    } else {
        SocketUniquePtr s(req->socket);
        if (err == ETIMEDOUT) {
            SharedPart* sp = s->GetOrNewSharedPart();
            if (sp->num_continuous_connect_timeouts.fetch_add(
                    1, butil::memory_order_relaxed) + 1 >=
                FLAGS_connect_timeout_as_unreachable) {
                // the race between store and fetch_add(in another thread) is
                // OK since a critial error is about to return.
                sp->num_continuous_connect_timeouts.store(
                    0, butil::memory_order_relaxed);
                err = ENETUNREACH;
            }
        }

        s->SetFailed(err, "Fail to connect %s: %s",
                     s->description().c_str(), berror(err));
        s->ReleaseAllFailedWriteRequests(req);
    }
}

static void* RunClosure(void* arg) {
    google::protobuf::Closure* done = (google::protobuf::Closure*)arg;
    done->Run();
    return NULL;
}

int Socket::KeepWriteIfConnected(int fd, int err, void* data) {
    WriteRequest* req = static_cast<WriteRequest*>(data);
    Socket* s = req->socket;
    if (err == 0 && s->ssl_state() == SSL_CONNECTING) {
        // Run ssl connect in a new bthread to avoid blocking
        // the current bthread (thus blocking the EventDispatcher)
        bthread_t th;
        google::protobuf::Closure* thrd_func = brpc::NewCallback(
            Socket::CheckConnectedAndKeepWrite, fd, err, data);
        if ((err = bthread_start_background(&th, &BTHREAD_ATTR_NORMAL,
                                            RunClosure, thrd_func)) == 0) {
            return 0;
        } else {
            PLOG(ERROR) << "Fail to start bthread";
            // Fall through with non zero `err'
        }
    }
    CheckConnectedAndKeepWrite(fd, err, data);
    return 0;
}

void Socket::CheckConnectedAndKeepWrite(int fd, int err, void* data) {
    butil::fd_guard sockfd(fd);
    WriteRequest* req = static_cast<WriteRequest*>(data);
    Socket* s = req->socket;
    CHECK_GE(sockfd, 0);
    if (err == 0 && s->CheckConnected(sockfd) == 0
        && s->ResetFileDescriptor(sockfd) == 0) {
        if (s->_app_connect) {
            s->_app_connect->StartConnect(req->socket, AfterAppConnected, req);
        } else {
            // Successfully created a connection
            AfterAppConnected(0, req);
        }
        // Release this socket for KeepWrite
        sockfd.release();
    } else {
        if (err == 0) {
            err = errno ? errno : -1;
        }
        AfterAppConnected(err, req);
    }
}
     
inline int SetError(bthread_id_t id_wait, int ec) {
    if (id_wait != INVALID_BTHREAD_ID) {
        bthread_id_error(id_wait, ec);
        return 0;
    } else {
        errno = ec;
        return -1;
    }
}

int Socket::ConductError(bthread_id_t id_wait) {
    pthread_mutex_lock(&_id_wait_list_mutex);
    if (Failed()) {
        const int error_code = non_zero_error_code();
        if (id_wait != INVALID_BTHREAD_ID) {
            const std::string error_text = _error_text;
            pthread_mutex_unlock(&_id_wait_list_mutex);
            bthread_id_error2(id_wait, error_code, error_text);
            return 0;
        } else {
            pthread_mutex_unlock(&_id_wait_list_mutex);
            errno = error_code;
            return -1;
        }
    } else {
        pthread_mutex_unlock(&_id_wait_list_mutex);
        return 1;
    }
}

X509* Socket::GetPeerCertificate() const {
    if (ssl_state() != SSL_CONNECTED) {
        return NULL;
    }
    return SSL_get_peer_certificate(_ssl_session);
}

int Socket::Write(butil::IOBuf* data, const WriteOptions* options_in) {
    WriteOptions opt;
    if (options_in) {
        opt = *options_in;
    }
    if (data->empty()) {
        return SetError(opt.id_wait, EINVAL);
    }
    if (opt.pipelined_count > MAX_PIPELINED_COUNT) {
        LOG(ERROR) << "pipelined_count=" << opt.pipelined_count
                   << " is too large";
        return SetError(opt.id_wait, EOVERFLOW);
    }
    if (Failed()) {
        const int rc = ConductError(opt.id_wait);
        if (rc <= 0) {
            return rc;
        }
    }

    if (!opt.ignore_eovercrowded && _overcrowded) {
        return SetError(opt.id_wait, EOVERCROWDED);
    }

    WriteRequest* req = butil::get_object<WriteRequest>();
    if (!req) {
        return SetError(opt.id_wait, ENOMEM);
    }

    req->data.swap(*data);
    // Set `req->next' to UNCONNECTED so that the KeepWrite thread will
    // wait until it points to a valid WriteRequest or NULL.
    req->next = WriteRequest::UNCONNECTED;
    req->id_wait = opt.id_wait;
    req->set_pipelined_count_and_user_message(
        opt.pipelined_count, DUMMY_USER_MESSAGE, opt.with_auth);
    return StartWrite(req, opt);
}

int Socket::Write(SocketMessagePtr<>& msg, const WriteOptions* options_in) {
    WriteOptions opt;
    if (options_in) {
        opt = *options_in;
    }
    if (opt.pipelined_count > MAX_PIPELINED_COUNT) {
        LOG(ERROR) << "pipelined_count=" << opt.pipelined_count
                   << " is too large";
        return SetError(opt.id_wait, EOVERFLOW);
    }

    if (Failed()) {
        const int rc = ConductError(opt.id_wait);
        if (rc <= 0) {
            return rc;
        }
    }
    
    if (!opt.ignore_eovercrowded && _overcrowded) {
        return SetError(opt.id_wait, EOVERCROWDED);
    }
    
    WriteRequest* req = butil::get_object<WriteRequest>();
    if (!req) {
        return SetError(opt.id_wait, ENOMEM);
    }

    // Set `req->next' to UNCONNECTED so that the KeepWrite thread will
    // wait until it points to a valid WriteRequest or NULL.
    req->next = WriteRequest::UNCONNECTED;
    req->id_wait = opt.id_wait;
    req->set_pipelined_count_and_user_message(opt.pipelined_count, msg.release(), opt.with_auth);
    return StartWrite(req, opt);
}

int Socket::StartWrite(WriteRequest* req, const WriteOptions& opt) {
    // Release fence makes sure the thread getting request sees *req
    WriteRequest* const prev_head =
        _write_head.exchange(req, butil::memory_order_release);
    if (prev_head != NULL) {
        // Someone is writing to the fd. The KeepWrite thread may spin
        // until req->next to be non-UNCONNECTED. This process is not
        // lock-free, but the duration is so short(1~2 instructions,
        // depending on compiler) that the spin rarely occurs in practice
        // (I've not seen any spin in highly contended tests).
        req->next = prev_head;
        return 0;
    }

    int saved_errno = 0;
    bthread_t th;
    SocketUniquePtr ptr_for_keep_write;
    ssize_t nw = 0;

    // We've got the right to write.
    req->next = NULL;
    
    // Connect to remote_side() if not.
    int ret = ConnectIfNot(opt.abstime, req);
    if (ret < 0) {
        saved_errno = errno;
        SetFailed(errno, "Fail to connect %s directly: %m", description().c_str());
        goto FAIL_TO_WRITE;
    } else if (ret == 1) {
        // We are doing connection. Callback `KeepWriteIfConnected'
        // will be called with `req' at any moment after
        return 0;
    }

    // NOTE: Setup() MUST be called after Connect which may call app_connect,
    // which is assumed to run before any SocketMessage.AppendAndDestroySelf()
    // in some protocols(namely RTMP).
    req->Setup(this);
    
    if (ssl_state() != SSL_OFF) {
        // Writing into SSL may block the current bthread, always write
        // in the background.
        goto KEEPWRITE_IN_BACKGROUND;
    }
    
    // Write once in the calling thread. If the write is not complete,
    // continue it in KeepWrite thread.
    if (_conn) {
        butil::IOBuf* data_arr[1] = { &req->data };
        nw = _conn->CutMessageIntoFileDescriptor(fd(), data_arr, 1);
    } else {
        if (_rdma_ep && _rdma_state == RDMA_ON) {
            butil::IOBuf* data_arr[1] = { &req->data };
            nw = _rdma_ep->CutFromIOBufList(data_arr, 1);
        } else {
            nw = req->data.cut_into_file_descriptor(fd());
        }
    }
    if (nw < 0) {
        // RTMP may return EOVERCROWDED
        if (errno != EAGAIN && errno != EOVERCROWDED) {
            saved_errno = errno;
            // EPIPE is common in pooled connections + backup requests.
            PLOG_IF(WARNING, errno != EPIPE) << "Fail to write into " << *this;
            SetFailed(saved_errno, "Fail to write into %s: %s", 
                      description().c_str(), berror(saved_errno));
            goto FAIL_TO_WRITE;
        }
    } else {
        AddOutputBytes(nw);
    }
    if (IsWriteComplete(req, true, NULL)) {
        ReturnSuccessfulWriteRequest(req);
        return 0;
    }

KEEPWRITE_IN_BACKGROUND:
    ReAddress(&ptr_for_keep_write);
    req->socket = ptr_for_keep_write.release();
    if (bthread_start_background(&th, &BTHREAD_ATTR_NORMAL,
                                 KeepWrite, req) != 0) {
        LOG(FATAL) << "Fail to start KeepWrite";
        KeepWrite(req);
    }
    return 0;

FAIL_TO_WRITE:
    // `SetFailed' before `ReturnFailedWriteRequest' (which will calls
    // `on_reset' callback inside the id object) so that we immediately
    // know this socket has failed inside the `on_reset' callback
    ReleaseAllFailedWriteRequests(req);
    errno = saved_errno;
    return -1;
}

static inline void SocketFail(Socket* s, const char* message) {
    const int saved_errno = errno;
    s->SetFailed(saved_errno, "%s %s: %s",
            message, s->description().c_str(), berror(saved_errno));
    errno = saved_errno;
}

static const size_t DATA_LIST_MAX = 256;

void* Socket::KeepWrite(void* void_arg) {
    g_vars->nkeepwrite << 1;
    WriteRequest* req = static_cast<WriteRequest*>(void_arg);
    SocketUniquePtr s(req->socket);

#ifdef BRPC_RDMA
    if (s->_rdma_state == RDMA_UNKNOWN) {
        rdma::RdmaEndpoint* ep = s->_rdma_ep;
        if (!ep) {
            s->_rdma_state = RDMA_OFF;
        } else {
            if (ep->StartHandshake() < 0) {
                SocketFail(s.get(), "Fail to start RDMA handshake of");
            }
            const timespec duetime = butil::milliseconds_from_now(
                    rdma::FLAGS_rdma_conn_timeout_ms);
            do {
                const int expected_val = s->_epollout_butex
                    ->load(butil::memory_order_acquire);
                if (s->_rdma_state != RDMA_UNKNOWN || s->Failed()) {
                    break;
                }
                if (bthread::butex_wait(s->_epollout_butex,
                        expected_val, &duetime) < 0 && errno != EAGAIN) {
                    SocketFail(s.get(), "Fail to complete RDMA handshake of");
                    break;
                }
            } while (true);
            if (s->Failed()) {
                s->ReleaseAllFailedWriteRequests(req);
                return NULL;
            }
        }
    }
#endif

    // For RDMA only. In order to avoid RNR error in RDMA, we prepare a flow control
    // mechanism to prevent too many send requests. However, it also prevent failure
    // detection, which results in unstoppable try-and-wait loop if the current
    // window size is already 0 while the connection is invalid. Thus we count the
    // wait times and set the Socket to failed if there are too many try-and-wait.
    int wait_cnt = 0;

    // When error occurs, spin until there's no more requests instead of
    // returning directly otherwise _write_head is permantly non-NULL which
    // makes later Write() abnormal.
    WriteRequest* cur_tail = NULL;
    do {
        // req was written, skip it.
        if (req->next != NULL && req->data.empty()) {
            WriteRequest* const saved_req = req;
            req = req->next;
            s->ReturnSuccessfulWriteRequest(saved_req);
        }
        const ssize_t nw = s->DoWrite(req);
        if (nw < 0) {
            if (errno != EAGAIN && errno != EOVERCROWDED) {
                const int saved_errno = errno;
                PLOG(WARNING) << "Fail to keep-write into " << *s;
                s->SetFailed(saved_errno, "Fail to keep-write into %s: %s",
                             s->description().c_str(), berror(saved_errno));
                break;
            }
        } else {
            s->AddOutputBytes(nw);
        }
        // Release WriteRequest until non-empty data or last request.
        while (req->next != NULL && req->data.empty()) {
            WriteRequest* const saved_req = req;
            req = req->next;
            s->ReturnSuccessfulWriteRequest(saved_req);
        }
        // TODO(gejun): wait for epollout when we actually have written
        // all the data. This weird heuristic reduces 30us delay...
        // Update(12/22/2015): seem not working. better switch to correct code.
        // Update(1/8/2016, r31823): Still working.
        // Update(8/15/2017): Not working, performance downgraded.
        //if (nw <= 0 || req->data.empty()/*note*/) {
        if (nw <= 0) {
<<<<<<< HEAD
            s_vars->nwaitepollout << 1;
=======
            g_vars->nwaitepollout << 1;
            bool pollin = (s->_on_edge_triggered_events != NULL);
>>>>>>> e09b620d
            // NOTE: Waiting epollout within timeout is a must to force
            // KeepWrite to check and setup pending WriteRequests periodically,
            // which may turn on _overcrowded to stop pending requests from
            // growing infinitely.
            const timespec duetime =
                butil::milliseconds_from_now(WAIT_EPOLLOUT_TIMEOUT_MS);
#ifndef BRPC_RDMA
            if (BAIDU_UNLIKELY(s->_rdma_state == RDMA_ON)) {
#else
            if (s->_rdma_state == RDMA_ON) {
#endif
                const int expected_val = s->_epollout_butex
                    ->load(butil::memory_order_acquire);
                CHECK(s->_rdma_ep != NULL);
                if (!s->_rdma_ep->IsWritable()) {
                    if (bthread::butex_wait(s->_epollout_butex,
                            expected_val, &duetime) < 0) {
                        if (errno != EAGAIN && errno != ETIMEDOUT) {
                            SocketFail(s.get(), "Fail to wait rdma_window of");
                            break;
                        }
                        if (errno == ETIMEDOUT) {
                            ++wait_cnt;
                            if (wait_cnt > MAX_WAIT_TIMES_FOR_RDMA) {
                                SocketFail(s.get(), "Fail to wait rdma_window of");
                            }
                        }
                        if (s->Failed()) {
                            // NOTE:
                            // Different from TCP, we cannot find the RDMA channel
                            // failed by writing to it. Thus we must check if it
                            // is already failed here.
                            break;
                        }
                    }
                }
            } else {
                bool pollin = (s->_on_edge_triggered_events != NULL);
                const int rc = s->WaitEpollOut(s->fd(), pollin, &duetime);
                if (rc < 0 && errno != ETIMEDOUT) {
                    const int saved_errno = errno;
                    PLOG(WARNING) << "Fail to wait epollout of " << *s;
                    s->SetFailed(saved_errno, "Fail to wait epollout of %s: %s",
                            s->description().c_str(), berror(saved_errno));
                    break;
                }
            }
        } else {
            wait_cnt = 0;
        }
        if (NULL == cur_tail) {
            for (cur_tail = req; cur_tail->next != NULL;
                 cur_tail = cur_tail->next);
        }
        // Return when there's no more WriteRequests and req is completely
        // written.
        if (s->IsWriteComplete(cur_tail, (req == cur_tail), &cur_tail)) {
            CHECK_EQ(cur_tail, req);
            s->ReturnSuccessfulWriteRequest(req);
            return NULL;
        }
    } while (1);

    // Error occurred, release all requests until no new requests.
    s->ReleaseAllFailedWriteRequests(req);
    return NULL;
}

ssize_t Socket::DoWrite(WriteRequest* req) {
    // Group butil::IOBuf in the list into a batch array.
    butil::IOBuf* data_list[DATA_LIST_MAX];
    size_t ndata = 0;
    for (WriteRequest* p = req; p != NULL && ndata < DATA_LIST_MAX;
         p = p->next) {
        data_list[ndata++] = &p->data;
    }

    if (ssl_state() == SSL_OFF) {
        // Write IOBuf in the batch array into the fd.
        if (_conn) {
            return _conn->CutMessageIntoFileDescriptor(fd(), data_list, ndata);
        } else {
            if (_rdma_ep && _rdma_state == RDMA_ON) {
                return _rdma_ep->CutFromIOBufList(data_list, ndata);
            }
            return butil::IOBuf::cut_multiple_into_file_descriptor(
                    fd(), data_list, ndata);
        }
    }

    CHECK_EQ(SSL_CONNECTED, ssl_state());
    if (_conn) {
        // TODO: Separate SSL stuff from SocketConnection
        return _conn->CutMessageIntoSSLChannel(_ssl_session, data_list, ndata);
    }
    int ssl_error = 0;
    ssize_t nw = butil::IOBuf::cut_multiple_into_SSL_channel(
        _ssl_session, data_list, ndata, &ssl_error);
    switch (ssl_error) {
    case SSL_ERROR_NONE:
        break;

    case SSL_ERROR_WANT_READ:
        // Disable renegotiation
        errno = EPROTO;
        return -1;

    case SSL_ERROR_WANT_WRITE:
        errno = EAGAIN;
        break;

    default: {
        const unsigned long e = ERR_get_error();
        if (e != 0) {
            LOG(WARNING) << "Fail to write into ssl_fd=" << fd() <<  ": "
                         << SSLError(ERR_get_error());
            errno = ESSL;
         } else {
            // System error with corresponding errno set
            PLOG(WARNING) << "Fail to write into ssl_fd=" << fd();
        }
        break;
    }
    }
    return nw;
}

int Socket::SSLHandshake(int fd, bool server_mode) {
    if (_ssl_ctx == NULL) {
        if (server_mode) {
            LOG(ERROR) << "Lack SSL configuration to handle SSL request";
            return -1;
        }
        return 0;
    }

    // TODO: Reuse ssl session id for client
    if (_ssl_session) {
        // Free the last session, which may be deprecated when socket failed
        SSL_free(_ssl_session);
    }
    _ssl_session = CreateSSLSession(_ssl_ctx->raw_ctx, id(), fd, server_mode);
    if (_ssl_session == NULL) {
        LOG(ERROR) << "Fail to CreateSSLSession";
        return -1;
    }
#if defined(SSL_CTRL_SET_TLSEXT_HOSTNAME) || defined(USE_MESALINK)
    if (!_ssl_ctx->sni_name.empty()) {
        SSL_set_tlsext_host_name(_ssl_session, _ssl_ctx->sni_name.c_str());
    }
#endif

    _ssl_state = SSL_CONNECTING;

    // Loop until SSL handshake has completed. For SSL_ERROR_WANT_READ/WRITE,
    // we use bthread_fd_wait as polling mechanism instead of EventDispatcher
    // as it may confuse the origin event processing code.
    while (true) {
        int rc = SSL_do_handshake(_ssl_session);
        if (rc == 1) {
            _ssl_state = SSL_CONNECTED;
            AddBIOBuffer(_ssl_session, fd, FLAGS_ssl_bio_buffer_size);
            return 0;
        }

        int ssl_error = SSL_get_error(_ssl_session, rc);
        switch (ssl_error) {
        case SSL_ERROR_WANT_READ:
#if defined(OS_LINUX)
            if (bthread_fd_wait(fd, EPOLLIN) != 0) {
#elif defined(OS_MACOSX)
            if (bthread_fd_wait(fd, EVFILT_READ) != 0) {
#endif
                return -1;
            }
            break;

        case SSL_ERROR_WANT_WRITE:
#if defined(OS_LINUX)
            if (bthread_fd_wait(fd, EPOLLOUT) != 0) {
#elif defined(OS_MACOSX)
            if (bthread_fd_wait(fd, EVFILT_WRITE) != 0) {
#endif
                return -1;
            }
            break;
 
        default: {
            const unsigned long e = ERR_get_error();
            if (ssl_error == SSL_ERROR_ZERO_RETURN || e == 0) {
                errno = ECONNRESET;
                LOG(ERROR) << "SSL connection was shutdown by peer: " << _remote_side;
            } else if (ssl_error == SSL_ERROR_SYSCALL) {
                PLOG(ERROR) << "Fail to SSL_do_handshake";
            } else {
                errno = ESSL;
                LOG(ERROR) << "Fail to SSL_do_handshake: " << SSLError(e);
            }
            return -1;
        }
        }
    }
}

ssize_t Socket::DoRead(size_t size_hint) {
    if (ssl_state() == SSL_UNKNOWN) {
        int error_code = 0;
        _ssl_state = DetectSSLState(fd(), &error_code);
        switch (ssl_state()) {
        case SSL_UNKNOWN:
            if (error_code == 0) {  // EOF
                return 0;
            } else {
                errno = error_code;
                return -1;
            }

        case SSL_CONNECTING:
            if (SSLHandshake(fd(), true) != 0) {
                errno = EINVAL;
                return -1;
            }
            break;

        case SSL_CONNECTED:
            CHECK(false) << "Impossible to reach here";
            break;
            
        case SSL_OFF:
            break;
        }
    }
    // _ssl_state has been set
    if (ssl_state() == SSL_OFF) {
#ifdef BRPC_RDMA
        if (_rdma_state == RDMA_UNKNOWN) {
            if (_rdma_ep) {
                // Local side supports RDMA
                return _rdma_ep->Handshake();
            } else {
                // Local side does not support RDMA
                ssize_t nr = _read_buf.
                        append_from_file_descriptor(fd(), size_hint);
                if (_read_buf.size() >= rdma::HELLO_LENGTH) {
                    char tmp[rdma::MAGIC_LENGTH];
                    _read_buf.copy_to(tmp, rdma::HELLO_LENGTH);
                    _rdma_state = RDMA_OFF;
                    if (strncmp(tmp, rdma::MAGIC_STR,
                                rdma::MAGIC_LENGTH) == 0) {
                        // client may use RDMA, return sid = 0
                        _read_buf.clear();
                        butil::IOBuf reply;
                        char zero[sizeof(SocketId)] = { 0 };
                        reply.append(zero, sizeof(SocketId));
                        Write(&reply);
                        errno = EINTR;
                        nr = -1;
                    }
                }
                return nr;
            }
        } else if (_rdma_state == RDMA_ON) {
            int rc = _rdma_ep->CompleteHandshake();
            if (rc < 0 && errno == EAGAIN) {
                butil::IOPortal tmp;
                if (tmp.append_from_file_descriptor(fd(), 1) == 0) {
                    return 0;
                }
            }
            return rc;
        }
#endif
        return _read_buf.append_from_file_descriptor(fd(), size_hint);
    }

    CHECK_EQ(SSL_CONNECTED, ssl_state());
    _rdma_state = RDMA_OFF;
    int ssl_error = 0;
    ssize_t nr = _read_buf.append_from_SSL_channel(_ssl_session, &ssl_error, size_hint);
    switch (ssl_error) {
    case SSL_ERROR_NONE:  // `nr' > 0
        break;
            
    case SSL_ERROR_WANT_READ:
        // Regard this error as EAGAIN
        errno = EAGAIN;
        break;
            
    case SSL_ERROR_WANT_WRITE:
        // Disable renegotiation
        errno = EPROTO;
        return -1;

    default: {
        const unsigned long e = ERR_get_error();
        if (nr == 0) {
            // Socket EOF or SSL session EOF
        } else if (e != 0) {
            LOG(WARNING) << "Fail to read from ssl_fd=" << fd()
                         << ": " << SSLError(e);
            errno = ESSL;
        } else {
            // System error with corresponding errno set
            PLOG(WARNING) << "Fail to read from ssl_fd=" << fd();
        }
        break;
    }
    }
    return nr;
}

int Socket::FightAuthentication(int* auth_error) {
    // Use relaxed fence since `bthread_id_trylock' ensures thread safety
    // Here `flag_error' just acts like a cache information
    uint64_t flag_error = _auth_flag_error.load(butil::memory_order_relaxed);
    if (flag_error & AUTH_FLAG) {
        // Already authenticated
        *auth_error = (int32_t)(flag_error & 0xFFFFFFFFul);
        return EINVAL;
    }
    if (0 == bthread_id_trylock(_auth_id, NULL)) {
        // Winner
        return 0;
    } else {
        // Use relaxed fence since `bthread_id_join' has acquire fence to ensure
        // `_auth_flag_error' to be the latest value
        bthread_id_join(_auth_id);
        flag_error = _auth_flag_error.load(butil::memory_order_relaxed);
        *auth_error = (int32_t)(flag_error & 0xFFFFFFFFul);
        return EINVAL;
    }
}

void Socket::SetAuthentication(int error_code) {
    uint64_t expected = 0;       
    // `bthread_id_destroy' has release fence to prevent this CAS being
    // reordered after it.
    if (_auth_flag_error.compare_exchange_strong(
                expected, (AUTH_FLAG | error_code),
                butil::memory_order_relaxed)) {
        // As expected
        if (error_code != 0) {
            SetFailed(error_code, "Fail to authenticate %s", description().c_str());
        }
        CHECK_EQ(0, bthread_id_unlock_and_destroy(_auth_id));
    }
}

AuthContext* Socket::mutable_auth_context() {
    if (_auth_context != NULL) {
        LOG(FATAL) << "Impossible! This function is supposed to be called "
              "only once when verification succeeds in server side";
        return NULL;
    }
    _auth_context = new(std::nothrow) AuthContext();
    CHECK(_auth_context);
    return _auth_context;
}

int Socket::StartInputEvent(SocketId id, uint32_t events,
                            const bthread_attr_t& thread_attr) {
    SocketUniquePtr s;
    if (Address(id, &s) < 0) {
        return -1;
    }
    if (NULL == s->_on_edge_triggered_events) {
        // Callback can be NULL when receiving error epoll events
        // (Added into epoll by `WaitConnected')
        return 0;
    }
    if (s->fd() < 0) {
#if defined(OS_LINUX)
        CHECK(!(events & EPOLLIN)) << "epoll_events=" << events;
#elif defined(OS_MACOSX)
        CHECK((short)events != EVFILT_READ) << "kqueue filter=" << events;
#endif
        return -1;
    }

    // if (events & has_epollrdhup) {
    //     s->_eof = 1;
    // }
    // Passing e[i].events causes complex visibility issues and
    // requires stronger memory fences, since reading the fd returns
    // error as well, we don't pass the events.
    if (s->_nevent.fetch_add(1, butil::memory_order_acq_rel) == 0) {
        // According to the stats, above fetch_add is very effective. In a
        // server processing 1 million requests per second, this counter
        // is just 1500~1700/s
        g_vars->neventthread << 1;

        bthread_t tid;
        // transfer ownership as well, don't use s anymore!
        Socket* const p = s.release();

        bthread_attr_t attr = thread_attr;
        attr.keytable_pool = p->_keytable_pool;
        if (bthread_start_urgent(&tid, &attr, ProcessEvent, p) != 0) {
            LOG(FATAL) << "Fail to start ProcessEvent";
            ProcessEvent(p);
        }
    }
    return 0;
}

void DereferenceSocket(Socket* s) {
    if (s) {
        s->Dereference();
    }
}

void Socket::UpdateStatsEverySecond(int64_t now_ms) {
    SharedPart* sp = GetSharedPart();
    if (sp) {
        sp->UpdateStatsEverySecond(now_ms);
    }
}

template <typename T>
struct ObjectPtr {
    ObjectPtr(const T* obj) : _obj(obj) {}
    const T* _obj;
};

template <typename T>
ObjectPtr<T> ShowObject(const T* obj) { return ObjectPtr<T>(obj); }

template <typename T>
std::ostream& operator<<(std::ostream& os, const ObjectPtr<T>& obj) {
    if (obj._obj != NULL) {
        os << '(' << butil::class_name_str(*obj._obj) << "*)";
    }
    return os << obj._obj;
}

void Socket::DebugSocket(std::ostream& os, SocketId id) {
    SocketUniquePtr ptr;
    int ret = Socket::AddressFailedAsWell(id, &ptr);
    if (ret < 0) {
        os << "SocketId=" << id << " is invalid or recycled";
        return;
    } else if (ret > 0) {
        // NOTE: Printing a broken socket w/o HC is informational for
        // debugging referential issues.
        // if (ptr->_health_check_interval_s <= 0) {
        //     // Sockets without HC will soon be destroyed
        //     os << "Invalid SocketId=" << id;
        //     return;
        // }
        os << "# This is a broken Socket\n";
    }
    const uint64_t vref = ptr->_versioned_ref.load(butil::memory_order_relaxed);
    size_t npipelined = 0;
    size_t idsizes[4];
    size_t nidsize = 0;
    {
        BAIDU_SCOPED_LOCK(ptr->_pipeline_mutex);
        if (ptr->_pipeline_q) {
            npipelined = ptr->_pipeline_q->size();
        }
    }
    {
        BAIDU_SCOPED_LOCK(ptr->_id_wait_list_mutex);
        if (bthread::get_sizes) {
            nidsize = bthread::get_sizes(
                &ptr->_id_wait_list, idsizes, arraysize(idsizes));
        }
    }
    const int preferred_index = ptr->preferred_index();
    SharedPart* sp = ptr->GetSharedPart();
    os << "version=" << VersionOfVRef(vref);
    if (sp) {
        os << "\nshared_part={\n  ref_count=" << sp->ref_count()
           << "\n  socket_pool=";
        SocketPool* pool = sp->socket_pool.load(butil::memory_order_consume);
        if (pool) {
            os << '[';
            std::vector<SocketId> pooled_sockets;
            pool->ListSockets(&pooled_sockets, 0);
            for (size_t i = 0; i < pooled_sockets.size(); ++i) {
                if (i) {
                    os << ' ';
                }
                os << pooled_sockets[i];
            }
            os << "]\n  numfree="
               << pool->_numfree.load(butil::memory_order_relaxed)
               << "\n  numinflight="
               << pool->_numinflight.load(butil::memory_order_relaxed);
        } else {
            os << "null";
        }
        os << "\n  creator_socket=" << sp->creator_socket_id
           << "\n  in_size=" << sp->in_size.load(butil::memory_order_relaxed)
           << "\n  in_num_messages=" << sp->in_num_messages.load(butil::memory_order_relaxed)
           << "\n  out_size=" << sp->out_size.load(butil::memory_order_relaxed)
           << "\n  out_num_messages=" << sp->out_num_messages.load(butil::memory_order_relaxed)
           << "\n}";
    }
    const int fd = ptr->_fd.load(butil::memory_order_relaxed);
    os << "\nnref=" << NRefOfVRef(vref) - 1
        //                                ^
        // minus the ref of current callsite(calling PrintSocket)
       << "\nnevent=" << ptr->_nevent.load(butil::memory_order_relaxed)
       << "\nfd=" << fd
       << "\ntos=" << ptr->_tos
       << "\nreset_fd_to_now=" << butil::gettimeofday_us() - ptr->_reset_fd_real_us << "us"
       << "\nremote_side=" << ptr->_remote_side
       << "\nlocal_side=" << ptr->_local_side
       << "\non_et_events=" << (void*)ptr->_on_edge_triggered_events
       << "\nuser=" << ShowObject(ptr->_user)
       << "\nthis_id=" << ptr->_this_id
       << "\npreferred_index=" << preferred_index;
    InputMessenger* messenger = dynamic_cast<InputMessenger*>(ptr->user());
    if (messenger != NULL) {
        os << " (" << messenger->NameOfProtocol(preferred_index) << ')';
    }
    const int64_t cpuwide_now = butil::cpuwide_time_us();
    os << "\nhc_count=" << ptr->_hc_count
       << "\navg_input_msg_size=" << ptr->_avg_msg_size
        // NOTE: We're assuming that butil::IOBuf.size() is thread-safe, it is now
        // however it's not guaranteed.
       << "\nread_buf=" << ptr->_read_buf.size()
       << "\nlast_read_to_now=" << cpuwide_now - ptr->_last_readtime_us << "us"
       << "\nlast_write_to_now=" << cpuwide_now - ptr->_last_writetime_us << "us"
       << "\novercrowded=" << ptr->_overcrowded;
    os << "\nid_wait_list={";
    for (size_t i = 0; i < nidsize; ++i) {
        if (i) {
            os << ' ';
        }
        os << idsizes[i];
    }
    os << '}';
    Destroyable* const parsing_context = ptr->parsing_context();
    Describable* parsing_context_desc = dynamic_cast<Describable*>(parsing_context);
    if (parsing_context_desc) {
        os << "\nparsing_context=" << butil::class_name_str(*parsing_context) << '{';
        DescribeOptions opt;
        opt.verbose = true;
        IndentingOStream os2(os, 2);
        parsing_context_desc->Describe(os2, opt);
        os << '}';
    } else {
        os << "\nparsing_context=" << ShowObject(parsing_context);
    }
    const SSLState ssl_state = ptr->ssl_state();
    os << "\npipeline_q=" << npipelined
       << "\nhc_interval_s=" << ptr->_health_check_interval_s
       << "\nninprocess=" << ptr->_ninprocess.load(butil::memory_order_relaxed)
       << "\nauth_flag_error=" << ptr->_auth_flag_error.load(butil::memory_order_relaxed)
       << "\nauth_id=" << ptr->_auth_id.value
       << "\nauth_context=" << ptr->_auth_context
       << "\nlogoff_flag=" << ptr->_logoff_flag.load(butil::memory_order_relaxed)
       << "\nrecycle_flag=" << ptr->_recycle_flag.load(butil::memory_order_relaxed)
       << "\nninflight_app_health_check="
       << ptr->_ninflight_app_health_check.load(butil::memory_order_relaxed)
       << "\nagent_socket_id=";
    const SocketId asid = ptr->_agent_socket_id.load(butil::memory_order_relaxed);
    if (asid != INVALID_SOCKET_ID) {
        os << asid;
    } else {
        os << "(none)";
    }
    os << "\ncid=" << ptr->_correlation_id
       << "\nwrite_head=" << ptr->_write_head.load(butil::memory_order_relaxed)
       << "\nssl_state=" << SSLStateToString(ssl_state);
    const SocketSSLContext* ssl_ctx = ptr->_ssl_ctx.get();
    if (ssl_ctx) {
        os << "\ninitial_ssl_ctx=" << ssl_ctx->raw_ctx;
        if (!ssl_ctx->sni_name.empty()) {
            os << "\nsni_name=" << ssl_ctx->sni_name;
        }
    }
    if (ssl_state == SSL_CONNECTED) {
        os << "\nssl_session={\n  ";
        Print(os, ptr->_ssl_session, "\n  ");
        os << "\n}";
    }
#if defined(OS_MACOSX)
    struct tcp_connection_info ti;
    socklen_t len = sizeof(ti);
    if (fd >= 0 && getsockopt(fd, IPPROTO_TCP, TCP_CONNECTION_INFO, &ti, &len) == 0) {
        os << "\ntcpi={\n  state=" << (uint32_t)ti.tcpi_state
           << "\n  snd_wscale=" << (uint32_t)ti.tcpi_snd_wscale
           << "\n  rcv_wscale=" << (uint32_t)ti.tcpi_rcv_wscale
           << "\n  options=" << (uint32_t)ti.tcpi_options
           << "\n  flags=" << (uint32_t)ti.tcpi_flags
           << "\n  rto=" << ti.tcpi_rto
           << "\n  maxseg=" << ti.tcpi_maxseg
           << "\n  snd_ssthresh=" << ti.tcpi_snd_ssthresh
           << "\n  snd_cwnd=" << ti.tcpi_snd_cwnd
           << "\n  snd_wnd=" << ti.tcpi_snd_wnd
           << "\n  snd_sbbytes=" << ti.tcpi_snd_sbbytes
           << "\n  rcv_wnd=" << ti.tcpi_rcv_wnd
           << "\n  srtt=" << ti.tcpi_srtt
           << "\n  rttvar=" << ti.tcpi_rttvar
           << "\n}";
    }
#elif defined(OS_LINUX)
    struct tcp_info ti;
    socklen_t len = sizeof(ti);
    if (fd >= 0 && getsockopt(fd, SOL_TCP, TCP_INFO, &ti, &len) == 0) {
        os << "\ntcpi={\n  state=" << (uint32_t)ti.tcpi_state
           << "\n  ca_state=" << (uint32_t)ti.tcpi_ca_state
           << "\n  retransmits=" << (uint32_t)ti.tcpi_retransmits
           << "\n  probes=" << (uint32_t)ti.tcpi_probes
           << "\n  backoff=" << (uint32_t)ti.tcpi_backoff
           << "\n  options=" << (uint32_t)ti.tcpi_options
           << "\n  snd_wscale=" << (uint32_t)ti.tcpi_snd_wscale
           << "\n  rcv_wscale=" << (uint32_t)ti.tcpi_rcv_wscale
           << "\n  rto=" << ti.tcpi_rto
           << "\n  ato=" << ti.tcpi_ato
           << "\n  snd_mss=" << ti.tcpi_snd_mss
           << "\n  rcv_mss=" << ti.tcpi_rcv_mss
           << "\n  unacked=" << ti.tcpi_unacked
           << "\n  sacked=" << ti.tcpi_sacked
           << "\n  lost=" << ti.tcpi_lost
           << "\n  retrans=" << ti.tcpi_retrans
           << "\n  fackets=" << ti.tcpi_fackets
           << "\n  last_data_sent=" << ti.tcpi_last_data_sent
           << "\n  last_ack_sent=" << ti.tcpi_last_ack_sent
           << "\n  last_data_recv=" << ti.tcpi_last_data_recv
           << "\n  last_ack_recv=" << ti.tcpi_last_ack_recv
           << "\n  pmtu=" << ti.tcpi_pmtu
           << "\n  rcv_ssthresh=" << ti.tcpi_rcv_ssthresh
           << "\n  rtt=" << ti.tcpi_rtt  // smoothed
           << "\n  rttvar=" << ti.tcpi_rttvar
           << "\n  snd_ssthresh=" << ti.tcpi_snd_ssthresh
           << "\n  snd_cwnd=" << ti.tcpi_snd_cwnd
           << "\n  advmss=" << ti.tcpi_advmss
           << "\n  reordering=" << ti.tcpi_reordering
           << "\n}";
    }
    if (ptr->_rdma_state == RDMA_ON && ptr->_rdma_ep) {
        ptr->_rdma_ep->DebugInfo(os);
    }
#endif
}

int Socket::CheckHealth() {
    if (_hc_count == 0) {
        LOG(INFO) << "Checking " << *this;
    }
    const timespec duetime =
        butil::milliseconds_from_now(FLAGS_health_check_timeout_ms);
    const int connected_fd = Connect(&duetime, NULL, NULL);
    if (connected_fd >= 0) {
        ::close(connected_fd);
        return 0;
    }
    return errno;
}

int Socket::AddStream(StreamId stream_id) {
    _stream_mutex.lock();
    if (Failed()) {
        _stream_mutex.unlock();
        return -1;
    }
    if (_stream_set == NULL) {
        _stream_set = new std::set<StreamId>();
    }
    _stream_set->insert(stream_id);
    _stream_mutex.unlock();
    return 0;
}

int Socket::RemoveStream(StreamId stream_id) {
    _stream_mutex.lock();
    if (_stream_set == NULL) {
        _stream_mutex.unlock();
        CHECK(false) << "AddStream was not called";
        return -1;
    }
    _stream_set->erase(stream_id);
    _stream_mutex.unlock();
    return 0;
}

void Socket::ResetAllStreams() {
    DCHECK(Failed());
    std::set<StreamId> saved_stream_set;
    _stream_mutex.lock();
    if (_stream_set != NULL) {
        // Not delete _stream_set because there are likely more streams added
        // after reviving if the Socket is still in use, or it is to be deleted in 
        // OnRecycle()
        saved_stream_set.swap(*_stream_set);
    }
    _stream_mutex.unlock();
    for (std::set<StreamId>::const_iterator 
            it = saved_stream_set.begin(); it != saved_stream_set.end(); ++it) {
        Stream::SetFailed(*it);
    }
}

int SocketUser::CheckHealth(Socket* ptr) {
    return ptr->CheckHealth();
}

void SocketUser::AfterRevived(Socket* ptr) {
    LOG(INFO) << "Revived " << *ptr << " (Connectable)";
}

////////// SocketPool //////////////

inline SocketPool::SocketPool(const SocketOptions& opt)
    : _options(opt)
    , _remote_side(opt.remote_side)
    , _numfree(0)
    , _numinflight(0) {
}

inline SocketPool::~SocketPool() {
    for (std::vector<SocketId>::iterator it = _pool.begin();
         it != _pool.end(); ++it) {
        SocketUniquePtr ptr;
        if (Socket::Address(*it, &ptr) == 0) {
            ptr->ReleaseAdditionalReference();
        }
    }
}

inline int SocketPool::GetSocket(SocketUniquePtr* ptr) {
    const int connection_pool_size = FLAGS_max_connection_pool_size;

    // In prev rev, SocketPool could be sharded into multiple SubSocketPools to
    // reduce thread contentions. The sharding key is mixed from pthread-id so
    // that data locality are better kept.
    // However sharding also makes the socket more frequently to be created
    // and closed, especially in real-world applications that one client
    // connects to many servers where one socket is lowly contended, different
    // threads accessing the socket may create pooled sockets in different sub
    // pools without reusing sockets left in other sub pools, which will
    // probably be closed by the CloseIdleConnections thread in socket_map.cpp,
    // resulting in frequent-create-and-close of connections.
    // Thus the sharding is merely a mechanism only meaningful in benchmarking
    // scenarios where one server is connected by one client with many threads.
    // Starting from r32203 the sharding capability is removed.

    SocketId sid = 0;
    if (connection_pool_size > 0) {
        for (;;) {
            {
                BAIDU_SCOPED_LOCK(_mutex);
                if (_pool.empty()) {
                    break;
                }
                sid = _pool.back();
                _pool.pop_back();
            }
            _numfree.fetch_sub(1, butil::memory_order_relaxed);
            // Not address inside the lock since at most time the pooled socket
            // is likely to be valid.
            if (Socket::Address(sid, ptr) == 0) {
                _numinflight.fetch_add(1, butil::memory_order_relaxed);
                return 0;
            }
        }
    }
    // Not found in pool
    SocketOptions opt = _options;
    opt.health_check_interval_s = -1;
    if (get_client_side_messenger()->Create(opt, &sid) == 0 &&
        Socket::Address(sid, ptr) == 0) {
        _numinflight.fetch_add(1, butil::memory_order_relaxed);
        return 0;
    }
    return -1;
}

inline void SocketPool::ReturnSocket(Socket* sock) {
    // NOTE: save the gflag which may be reloaded at any time.
    const int connection_pool_size = FLAGS_max_connection_pool_size;

    // Check if the pool is full.
    if (_numfree.fetch_add(1, butil::memory_order_relaxed) <
        connection_pool_size) {
        const SocketId sid = sock->id();
        BAIDU_SCOPED_LOCK(_mutex);
        _pool.push_back(sid);
    } else {
        // Cancel the addition and close the pooled socket.
        _numfree.fetch_sub(1, butil::memory_order_relaxed);
        sock->SetFailed(EUNUSED, "Close unused pooled socket");
    }
    _numinflight.fetch_sub(1, butil::memory_order_relaxed);
}

inline void SocketPool::ListSockets(std::vector<SocketId>* out, size_t max_count) {
    out->clear();
    // NOTE: size() of vector is thread-unsafe and may return a very 
    // large value during resizing.
    _mutex.lock();
    size_t expected_size = _pool.size();
    if (max_count > 0 && max_count < _pool.size()) {
        expected_size = max_count;
    }
    if (out->capacity() < expected_size) {
        _mutex.unlock();
        out->reserve(expected_size + 4); // pool may add sockets.
        _mutex.lock();
    }
    if (max_count == 0) {
        out->insert(out->end(), _pool.begin(), _pool.end());
    } else {
        for (size_t i = 0; i < expected_size; ++i) {
            out->push_back(_pool[i]);
        }
    }
    _mutex.unlock();
}

Socket::SharedPart* Socket::GetOrNewSharedPartSlower() {
    // Create _shared_part optimistically.
    SharedPart* shared_part = GetSharedPart();
    if (shared_part == NULL) {
        shared_part = new SharedPart(id());
        shared_part->AddRefManually();
        SharedPart* expected = NULL;
        if (!_shared_part.compare_exchange_strong(
                expected, shared_part, butil::memory_order_acq_rel)) {
            shared_part->RemoveRefManually();
            CHECK(expected);
            shared_part = expected;
        }
    }
    return shared_part;
}

void Socket::ShareStats(Socket* main_socket) {
    SharedPart* main_sp = main_socket->GetOrNewSharedPart();
    main_sp->AddRefManually();
    SharedPart* my_sp =
        _shared_part.exchange(main_sp, butil::memory_order_acq_rel);
    if (my_sp) {
        my_sp->RemoveRefManually();
    }
}

int Socket::GetPooledSocket(SocketUniquePtr* pooled_socket) {
    if (pooled_socket == NULL) {
        LOG(ERROR) << "pooled_socket is NULL";
        return -1;
    }
    SharedPart* main_sp = GetOrNewSharedPart();
    if (main_sp == NULL) {
        LOG(ERROR) << "_shared_part is NULL";
        return -1;
    }
    // Create socket_pool optimistically.
    SocketPool* socket_pool = main_sp->socket_pool.load(butil::memory_order_consume);
    if (socket_pool == NULL) {
        SocketOptions opt;
        opt.remote_side = remote_side();
        opt.user = user();
        opt.on_edge_triggered_events = _on_edge_triggered_events;
        opt.initial_ssl_ctx = _ssl_ctx;
        opt.keytable_pool = _keytable_pool;
        opt.app_connect = _app_connect;
        opt.use_rdma = _rdma_ep ? true : false;
        socket_pool = new SocketPool(opt);
        SocketPool* expected = NULL;
        if (!main_sp->socket_pool.compare_exchange_strong(
                expected, socket_pool, butil::memory_order_acq_rel)) {
            delete socket_pool;
            CHECK(expected);
            socket_pool = expected;
        }
    }
    if (socket_pool->GetSocket(pooled_socket) != 0) {
        return -1;
    }
    (*pooled_socket)->ShareStats(this);
    CHECK((*pooled_socket)->parsing_context() == NULL)
        << "context=" << (*pooled_socket)->parsing_context()
        << " is not NULL when " << *(*pooled_socket) << " is got from"
        " SocketPool, the protocol implementation is buggy";
    return 0;
}

int Socket::ReturnToPool() {
    SharedPart* sp = _shared_part.exchange(NULL, butil::memory_order_acquire);
    if (sp == NULL) {
        LOG(ERROR) << "_shared_part is NULL";
        SetFailed(EINVAL, "_shared_part is NULL");
        return -1;
    }
    SocketPool* pool = sp->socket_pool.load(butil::memory_order_consume);
    if (pool == NULL) {
        LOG(ERROR) << "_shared_part->socket_pool is NULL";
        SetFailed(EINVAL, "_shared_part->socket_pool is NULL");
        sp->RemoveRefManually();
        return -1;
    }
    CHECK(parsing_context() == NULL)
        << "context=" << parsing_context() << " is not released when "
        << *this << " is returned to SocketPool, the protocol "
        "implementation is buggy";
    // NOTE: be careful with the sequence.
    // - related fields must be reset before returning to pool
    // - sp must be released after returning to pool because it owns pool
    _connection_type_for_progressive_read = CONNECTION_TYPE_UNKNOWN;
    _controller_released_socket.store(false, butil::memory_order_relaxed);
    pool->ReturnSocket(this);
    sp->RemoveRefManually();
    return 0;
}

bool Socket::HasSocketPool() const {
    SharedPart* sp = GetSharedPart();
    if (sp != NULL) {
        return sp->socket_pool.load(butil::memory_order_consume) != NULL;
    }
    return false;
}

void Socket::ListPooledSockets(std::vector<SocketId>* out, size_t max_count) {
    out->clear();
    SharedPart* sp = GetSharedPart();
    if (sp == NULL) {
        return;
    }
    SocketPool* pool = sp->socket_pool.load(butil::memory_order_consume);
    if (pool == NULL) {
        return;
    }
    pool->ListSockets(out, max_count);
}

bool Socket::GetPooledSocketStats(int* numfree, int* numinflight) {
    SharedPart* sp = GetSharedPart();
    if (sp == NULL) {
        return false;
    }
    SocketPool* pool = sp->socket_pool.load(butil::memory_order_consume);
    if (pool == NULL) {
        return false;
    }
    *numfree = pool->_numfree.load(butil::memory_order_relaxed);
    *numinflight = pool->_numinflight.load(butil::memory_order_relaxed);
    return true;
}
    
int Socket::GetShortSocket(SocketUniquePtr* short_socket) {
    if (short_socket == NULL) {
        LOG(ERROR) << "short_socket is NULL";
        return -1;
    }
    SocketId id;
    SocketOptions opt;
    opt.remote_side = remote_side();
    opt.user = user();
    opt.on_edge_triggered_events = _on_edge_triggered_events;
    opt.initial_ssl_ctx = _ssl_ctx;
    opt.keytable_pool = _keytable_pool;
    opt.app_connect = _app_connect;
    opt.use_rdma = _rdma_ep ? true : false;
    if (get_client_side_messenger()->Create(opt, &id) != 0 ||
        Socket::Address(id, short_socket) != 0) {
        return -1;
    }
    (*short_socket)->ShareStats(this);
    return 0;
}

int Socket::GetAgentSocket(SocketUniquePtr* out, bool (*checkfn)(Socket*)) {
    SocketId id = _agent_socket_id.load(butil::memory_order_relaxed);
    SocketUniquePtr tmp_sock;
    do {
        if (Socket::Address(id, &tmp_sock) == 0) {
            if (checkfn == NULL || checkfn(tmp_sock.get())) {
                out->swap(tmp_sock);
                return 0;
            }
            tmp_sock->ReleaseAdditionalReference();
        }
        do {
            if (GetShortSocket(&tmp_sock) != 0) {
                LOG(ERROR) << "Fail to get short socket from " << *this;
                return -1;
            }
            if (checkfn == NULL || checkfn(tmp_sock.get())) {
                break;
            }
            tmp_sock->ReleaseAdditionalReference();
        } while (1);

        if (_agent_socket_id.compare_exchange_strong(
                id, tmp_sock->id(), butil::memory_order_acq_rel)) {
            out->swap(tmp_sock);
            return 0;
        }
        tmp_sock->ReleaseAdditionalReference();
        // id was updated, re-address
    } while (1);
}

int Socket::PeekAgentSocket(SocketUniquePtr* out) const {
    SocketId id = _agent_socket_id.load(butil::memory_order_relaxed);
    if (id == INVALID_SOCKET_ID) {
        return -1;
    }
    return Address(id, out);
}

void Socket::GetStat(SocketStat* s) const {
    BAIDU_CASSERT(offsetof(Socket, _preferred_index) >= 64, different_cacheline);
    BAIDU_CASSERT(sizeof(WriteRequest) == 64, sizeof_write_request_is_64);

    SharedPart* sp = GetSharedPart();
    if (sp != NULL && sp->extended_stat != NULL) {
        *s = *sp->extended_stat;
    } else {
        memset(s, 0, sizeof(*s));
    }
}

void Socket::AddInputBytes(size_t bytes) {
    GetOrNewSharedPart()->in_size.fetch_add(bytes, butil::memory_order_relaxed);
}
void Socket::AddInputMessages(size_t count) {
    GetOrNewSharedPart()->in_num_messages.fetch_add(count, butil::memory_order_relaxed);
}
void Socket::CancelUnwrittenBytes(size_t bytes) {
    const int64_t before_minus =
        _unwritten_bytes.fetch_sub(bytes, butil::memory_order_relaxed);
    if (before_minus < (int64_t)bytes + FLAGS_socket_max_unwritten_bytes) {
        _overcrowded = false;
    }
}
void Socket::AddOutputBytes(size_t bytes) {
    GetOrNewSharedPart()->out_size.fetch_add(bytes, butil::memory_order_relaxed);
    _last_writetime_us.store(butil::cpuwide_time_us(),
                             butil::memory_order_relaxed);
    CancelUnwrittenBytes(bytes);
}
void Socket::AddOutputMessages(size_t count) {
    GetOrNewSharedPart()->out_num_messages.fetch_add(count, butil::memory_order_relaxed);
}

SocketId Socket::main_socket_id() const {
    SharedPart* sp = GetSharedPart();
    if (sp) {
        return sp->creator_socket_id;
    }
    return INVALID_SOCKET_ID;
}

void Socket::OnProgressiveReadCompleted() {
    if (is_read_progressive() &&
        (_controller_released_socket.load(butil::memory_order_relaxed) ||
         _controller_released_socket.exchange(
             true, butil::memory_order_relaxed))) {
        if (_connection_type_for_progressive_read == CONNECTION_TYPE_POOLED) {
            ReturnToPool();
        } else if (_connection_type_for_progressive_read == CONNECTION_TYPE_SHORT) {
            SetFailed(EUNUSED, "[%s]Close short connection", __FUNCTION__);
        }
    }
}

std::string Socket::description() const {
    // NOTE: The output should be consistent with operator<<()
    std::string result;
    result.reserve(64);
    butil::string_appendf(&result, "Socket{id=%" PRIu64, id());
    const int saved_fd = fd();
    if (saved_fd >= 0) {
        butil::string_appendf(&result, " fd=%d", saved_fd);
    }
    butil::string_appendf(&result, " addr=%s",
                          butil::endpoint2str(remote_side()).c_str());
    const int local_port = local_side().port;
    if (local_port > 0) {
        butil::string_appendf(&result, ":%d", local_port);
    }
    butil::string_appendf(&result, "} (0x%p)", this);
    return result;
}

SocketSSLContext::SocketSSLContext()
    : raw_ctx(NULL)
{}

SocketSSLContext::~SocketSSLContext() {
    if (raw_ctx) {
        SSL_CTX_free(raw_ctx);
    }
}

} // namespace brpc


namespace std {
ostream& operator<<(ostream& os, const brpc::Socket& sock) {
    // NOTE: The output should be consistent with Socket::description()
    os << "Socket{id=" << sock.id();
    const int fd = sock.fd();
    if (fd >= 0) {
        os << " fd=" << fd;
    }
    os << " addr=" << sock.remote_side();
    const int local_port = sock.local_side().port;
    if (local_port > 0) {
        os << ':' << local_port;
    }
    os << "} (" << (void*)&sock << ')';
    return os;
}
}<|MERGE_RESOLUTION|>--- conflicted
+++ resolved
@@ -462,16 +462,13 @@
     , _epollout_butex(NULL)
     , _write_head(NULL)
     , _stream_set(NULL)
-<<<<<<< HEAD
+    , _ninflight_app_health_check(0)
     , _rdma_ep(NULL)
 #ifdef BRPC_RDMA
     , _rdma_state(RDMA_UNKNOWN)
 #else
     , _rdma_state(RDMA_OFF)
 #endif
-=======
-    , _ninflight_app_health_check(0)
->>>>>>> e09b620d
 {
     CreateVarsOnce();
     pthread_mutex_init(&_id_wait_list_mutex, NULL);
@@ -1734,12 +1731,7 @@
         // Update(8/15/2017): Not working, performance downgraded.
         //if (nw <= 0 || req->data.empty()/*note*/) {
         if (nw <= 0) {
-<<<<<<< HEAD
-            s_vars->nwaitepollout << 1;
-=======
             g_vars->nwaitepollout << 1;
-            bool pollin = (s->_on_edge_triggered_events != NULL);
->>>>>>> e09b620d
             // NOTE: Waiting epollout within timeout is a must to force
             // KeepWrite to check and setup pending WriteRequests periodically,
             // which may turn on _overcrowded to stop pending requests from
