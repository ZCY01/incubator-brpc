--- conflicted
+++ resolved
@@ -66,13 +66,8 @@
 // Cost: ~15ns
 double fast_rand_double();
 
-<<<<<<< HEAD
-// Generate a byte-array of a given length at the given address
-void fast_rand_bytes(void* addr, uint64_t len);
-=======
 // Fills |output_length| bytes of |output| with random data.
-void fast_rand_bytes(void* output, size_t output_length, uint8_t min);
->>>>>>> e09b620d
+void fast_rand_bytes(void* output, size_t output_length);
 
 }
 
